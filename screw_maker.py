#!/usr/bin/env python
# -*- coding: utf-8 -*-
#
#  screw_maker2_0.py
#


"""
Macro to generate screws with FreeCAD.
Version 1.4 from 1st of September 2013
Version 1.5 from 23rd of December 2013
Corrected hex-heads above M12 not done.
Version 1.6 from 15th of March 2014
Added PySide support

Version 1.7 from April 2014
fixed bool type error. (int is not anymore accepted at linux)
fixed starting point of real thread at some screw types.

Version 1.8 from July 2014
first approach for a faster real thread

Version 1.9 / 2.0 July 2015
new calculation of starting point of thread
shell-based approach for screw generation
added:
ISO 14582 Hexalobular socket countersunk head screws, high head
ISO 14584 Hexalobular socket raised countersunk head screws
ISO 7380-2 Hexagon socket button head screws with collar
DIN 967 Cross recessed pan head screws with collar
ISO 4032 Hexagon nuts, Style 1
ISO 4033 Hexagon nuts, Style 2
ISO 4035 Hexagon thin nuts, chamfered
EN 1661 Hexagon nuts with flange
ISO 7094 definitions  Plain washers - Extra large series
ISO 7092 definitions  Plain washers - Small series
ISO 7093-1 Plain washer - Large series
Screw-tap to drill inner threads in parts with user defined length

ScrewMaker can now also used as a python module.
The following shows how to generate a screw from a python script:
  import screw_maker2_0

  threadDef = 'M3.5'
  o = screw_maker2_0.Screw()
  t = screw_maker2_0.Screw.setThreadType(o,'real')
  # Creates a Document-Object with label describing the screw
  d = screw_maker2_0.Screw.createScrew(o, 'ISO1207', threadDef, '20', 'real')

  # creates a shape in memory
  t = screw_maker2_0.Screw.setThreadType(o,'real')
  s = screw_maker1_9d.Screw.makeIso7046(o, 'ISO14582', threadDef, 40.0)
  Part.show(s)



to do: check ISO7380 usage of rs and rt, actual only rs is used
check chamfer angle on hexogon heads and nuts
***************************************************************************
*   Copyright (c) 2013, 2014, 2015                                        *
*   Ulrich Brammer <ulrich1a[at]users.sourceforge.net>                    *
*                                                                         *
*   This file is a supplement to the FreeCAD CAx development system.      *
*                                                                         *
*   This program is free software; you can redistribute it and/or modify  *
*   it under the terms of the GNU Lesser General Public License (LGPL)    *
*   as published by the Free Software Foundation; either version 2 of     *
*   the License, or (at your option) any later version.                   *
*   for detail see the LICENCE text file.                                 *
*                                                                         *
*   This software is distributed in the hope that it will be useful,      *
*   but WITHOUT ANY WARRANTY; without even the implied warranty of        *
*   MERCHANTABILITY or FITNESS FOR A PARTICULAR PURPOSE.  See the         *
*   GNU Library General Public License for more details.                  *
*                                                                         *
*   You should have received a copy of the GNU Library General Public     *
*   License along with this macro; if not, write to the Free Software     *
*   Foundation, Inc., 59 Temple Place, Suite 330, Boston, MA  02111-1307  *
*   USA                                                                   *
*                                                                         *
***************************************************************************
"""

__author__ = "Ulrich Brammer <ulrich1a@users.sourceforge.net>"



import FreeCAD, FreeCADGui, Part, math, csv, os
from FreeCAD import Base
import DraftVecUtils

try:
  from PySide import QtCore, QtGui
  #FreeCAD.Console.PrintMessage("PySide is used" + "\n")
except:
  #FreeCAD.Console.PrintMessage("PyQt4 is needed" + "\n")
  from PyQt4 import QtCore, QtGui

try:
    _encoding = QtGui.QApplication.UnicodeUTF8
    def _translate(context, text, disambig):
        return QtGui.QApplication.translate(context, text, disambig, _encoding)
except AttributeError:
    def _translate(context, text, disambig):
        return QtGui.QApplication.translate(context, text, disambig)

DEBUG = False # set to True to show debug messages; does not work, still todo.

# import fastener data
__dir__ = os.path.dirname(__file__)
fsdatapath = os.path.join(__dir__, 'FsData')

# function to open a csv file and convert it to a dictionary
def csv2dict(filename, fieldsnamed=True):
  data = open(filename, 'r')
  reader = csv.reader(data, skipinitialspace=True, dialect='unix', quoting=csv.QUOTE_NONNUMERIC)
  dictvar = {}
  if fieldsnamed:
    # skip the first line
    next(reader)
  for line_list in reader:
    thekey = str(line_list[0])
    datavalues = line_list[1:]
    thevalue = []
    for item in datavalues:
      thevalue.append(item)
    thevalue = tuple(thevalue)
    dictvar.update({thekey: thevalue})
  return dictvar

FsData = {}
filelist = os.listdir(fsdatapath)
for item in filelist:
  if item[-4:] == '.csv':
    itempath = os.path.join(fsdatapath,item)
    itemdict = csv2dict(itempath,fieldsnamed=True)
    FsData.update({item[0:-4]: itemdict})


try:
  _fromUtf8 = QtCore.QString.fromUtf8
except AttributeError:
  _fromUtf8 = lambda s: s

class Ui_ScrewMaker(object):
  def setupUi(self, ScrewMaker):
    FCUi = FreeCADGui.UiLoader()

    ScrewMaker.setObjectName(_fromUtf8("ScrewMaker"))
    ScrewMaker.resize(450, 362)
    ScrewMaker.setLocale(QtCore.QLocale(QtCore.QLocale.English, QtCore.QLocale.UnitedKingdom))
    self.layoutWidget = QtGui.QWidget(ScrewMaker)
    self.layoutWidget.setGeometry(QtCore.QRect(348, 35, 102, 161))
    self.layoutWidget.setObjectName(_fromUtf8("layoutWidget"))
    self.verticalLayout_2 = QtGui.QVBoxLayout(self.layoutWidget)
    #self.verticalLayout_2.setMargin(0)
    self.verticalLayout_2.setObjectName(_fromUtf8("verticalLayout_2"))
    self.ScrewTypeLabel = QtGui.QLabel(self.layoutWidget)
    self.ScrewTypeLabel.setObjectName(_fromUtf8("ScrewTypeLabel"))
    self.verticalLayout_2.addWidget(self.ScrewTypeLabel)
    self.NomDiaLabel = QtGui.QLabel(self.layoutWidget)
    self.NomDiaLabel.setObjectName(_fromUtf8("NomDiaLabel"))
    self.verticalLayout_2.addWidget(self.NomDiaLabel)
    self.NomLenLabel = QtGui.QLabel(self.layoutWidget)
    self.NomLenLabel.setObjectName(_fromUtf8("NomLenLabel"))
    self.verticalLayout_2.addWidget(self.NomLenLabel)
    self.UserLenLabel = QtGui.QLabel(self.layoutWidget)
    self.UserLenLabel.setObjectName(_fromUtf8("UserLenLabel"))
    self.verticalLayout_2.addWidget(self.UserLenLabel)

    self.layoutWidget1 = QtGui.QWidget(ScrewMaker)
    self.layoutWidget1.setGeometry(QtCore.QRect(3, 35, 350, 166))
    #self.layoutWidget1.setGeometry(QtCore.QRect(10, 5, 315, 200))
    self.layoutWidget1.setObjectName(_fromUtf8("layoutWidget1"))
    self.verticalLayout = QtGui.QVBoxLayout(self.layoutWidget1)
    #self.verticalLayout.setMargin(0)
    self.verticalLayout.setObjectName(_fromUtf8("verticalLayout"))
    self.ScrewType = QtGui.QComboBox(self.layoutWidget1)
    self.ScrewType.setObjectName(_fromUtf8("ScrewType"))
    for i in range(57):
      self.ScrewType.addItem(_fromUtf8(""))  # 0

    self.verticalLayout.addWidget(self.ScrewType)
    self.NominalDiameter = QtGui.QComboBox(self.layoutWidget1)
    self.NominalDiameter.setObjectName(_fromUtf8("NominalDiameter"))
    for i in range(28):
      self.NominalDiameter.addItem(_fromUtf8("")) # 0

    self.verticalLayout.addWidget(self.NominalDiameter)
    self.NominalLength = QtGui.QComboBox(self.layoutWidget1)
    self.NominalLength.setObjectName(_fromUtf8("NominalLength"))
    for i in range(48):
      self.NominalLength.addItem(_fromUtf8("")) #0

    self.verticalLayout.addWidget(self.NominalLength)
    #self.UserLen = QtGui.QComboBox(self.layoutWidget1)
    self.UserLen = FCUi.createWidget("Gui::InputField")
    self.UserLen.setObjectName(_fromUtf8("UserLen"))
    #self.UserLen.addItem(_fromUtf8(""))
    self.UserLen.setProperty("text", "0 mm")
    self.verticalLayout.addWidget(self.UserLen)

    #self.CommentLabel = QtGui.QLabel(self.layoutWidget)
    self.CommentLabel = QtGui.QLabel(ScrewMaker)
    self.CommentLabel.setObjectName(_fromUtf8("CommentLabel"))
    self.CommentLabel.setGeometry(QtCore.QRect(10, 184, 411, 21))
    #self.verticalLayout.addWidget(self.CommentLabel)





    self.layoutWidget2 = QtGui.QWidget(ScrewMaker)
    #self.layoutWidget2.setGeometry(QtCore.QRect(10, 200, 321, 83))
    self.layoutWidget2.setGeometry(QtCore.QRect(3, 200, 321, 120))
    self.layoutWidget2.setObjectName(_fromUtf8("layoutWidget2"))
    self.verticalLayout_3 = QtGui.QVBoxLayout(self.layoutWidget2)
    #self.verticalLayout_3.setMargin(0)
    self.verticalLayout_3.setObjectName(_fromUtf8("verticalLayout_3"))
    self.SimpleScrew = QtGui.QRadioButton(self.layoutWidget2)
    self.SimpleScrew.setChecked(True)
    self.SimpleScrew.setObjectName(_fromUtf8("SimpleScrew"))
    self.verticalLayout_3.addWidget(self.SimpleScrew)
    self.SymbolThread = QtGui.QRadioButton(self.layoutWidget2)
    self.SymbolThread.setObjectName(_fromUtf8("SymbolThread"))
    self.verticalLayout_3.addWidget(self.SymbolThread)
    self.RealThread = QtGui.QRadioButton(self.layoutWidget2)
    self.RealThread.setObjectName(_fromUtf8("RealThread"))
    self.verticalLayout_3.addWidget(self.RealThread)
    self.MessageLabel = QtGui.QLabel(ScrewMaker)
    self.MessageLabel.setGeometry(QtCore.QRect(10, 10, 411, 21))
    self.MessageLabel.setProperty("Empty_text", _fromUtf8(""))
    self.MessageLabel.setObjectName(_fromUtf8("MessageLabel"))
    self.CreateButton = QtGui.QToolButton(ScrewMaker)
    self.CreateButton.setGeometry(QtCore.QRect(180, 320, 111, 26))
    self.CreateButton.setObjectName(_fromUtf8("CreateButton"))
    self.ScrewAvailable = True

    self.simpThread = self.SimpleScrew.isChecked()
    self.symThread = self.SymbolThread.isChecked()
    self.rThread = self.RealThread.isChecked()

    self.theScrew = Screw()


    self.retranslateUi(ScrewMaker)
    self.NominalDiameter.setCurrentIndex(5)
    self.NominalLength.setCurrentIndex(9)
    QtCore.QObject.connect(self.ScrewType, QtCore.SIGNAL(_fromUtf8("currentIndexChanged(int)")), self.guiCheck_Data)
    QtCore.QObject.connect(self.CreateButton, QtCore.SIGNAL(_fromUtf8("pressed()")), self.guiCreateScrew)
    QtCore.QObject.connect(self.NominalDiameter, QtCore.SIGNAL(_fromUtf8("currentIndexChanged(int)")), self.guiCheck_Data)
    QtCore.QObject.connect(self.NominalLength, QtCore.SIGNAL(_fromUtf8("currentIndexChanged(int)")), self.guiCheck_Data)
    QtCore.QMetaObject.connectSlotsByName(ScrewMaker)

  def retranslateUi(self, ScrewMaker):
    ScrewMaker.setWindowTitle(_translate("ScrewMaker", "Screw-Maker 2.0", None))
    self.ScrewTypeLabel.setText(_translate("ScrewMaker", "Type of Screw", None))
    self.NomDiaLabel.setText(_translate("ScrewMaker", "Nominal\nDiameter", None))
    self.NomLenLabel.setText(_translate("ScrewMaker", "Nominal\nLength", None))
    self.UserLenLabel.setText(_translate("ScrewMaker", "User length \nfor screw-tap", None))
    self.CommentLabel.setText(_translate("ScrewMaker", "Values in brackets are not recommended!", None))
    self.ScrewType.setItemText(0, _translate("ScrewMaker", "ISO4017: Hexagon head screws", None))
    self.ScrewType.setItemText(1, _translate("ScrewMaker", "ISO4014: Hexagon head bolts", None))
    self.ScrewType.setItemText(2, _translate("ScrewMaker", "EN1662: Hexagon bolts with flange, small\n   series", None))
    self.ScrewType.setItemText(3, _translate("ScrewMaker", "EN1665: Hexagon bolts with flange, heavy\n   series", None))
    self.ScrewType.setItemText(4, _translate("ScrewMaker", "ISO4762: Hexagon socket head cap screws", None))
    self.ScrewType.setItemText(5, _translate("ScrewMaker", "ISO7380-1: Hexagon socket button head\n    screws", None))
    self.ScrewType.setItemText(6, _translate("ScrewMaker", "ISO7380-2: Hexagon socket button head\n    screws with collar", None))
    self.ScrewType.setItemText(7, _translate("ScrewMaker", "DIN967: Cross recessed pan head screws\n    with collar", None))
    self.ScrewType.setItemText(8, _translate("ScrewMaker", "ISO10642: Hexagon socket countersunk \n    head screws", None))
    self.ScrewType.setItemText(9, _translate("ScrewMaker", "ISO2009: Slotted countersunk flat head\n    screws", None))
    self.ScrewType.setItemText(10, _translate("ScrewMaker", "ISO2010: Slotted raised countersunk head\n   screws", None))
    self.ScrewType.setItemText(11, _translate("ScrewMaker", "ISO1207: Slotted cheese head screws", None))
    self.ScrewType.setItemText(12, _translate("ScrewMaker", "ISO1580: Slotted pan head screws", None))
    self.ScrewType.setItemText(13, _translate("ScrewMaker", "ISO7045: Pan head screws, type H cross recess", None))
    self.ScrewType.setItemText(14, _translate("ScrewMaker", "ISO7046: Countersunk flat head screws\n    H cross recess", None))
    self.ScrewType.setItemText(15, _translate("ScrewMaker", "ISO7047: Raised countersunk head screws\n    H cross recess", None))
    self.ScrewType.setItemText(16, _translate("ScrewMaker", "ISO7048: Cheese head screws type H cross recess", None))
    self.ScrewType.setItemText(17, _translate("ScrewMaker", "ISO14579: Hexalobular socket head cap screws", None))
    self.ScrewType.setItemText(18, _translate("ScrewMaker", "ISO14580: Hexalobular socket cheese head\n   screws", None))
    self.ScrewType.setItemText(19, _translate("ScrewMaker", "ISO14583: Hexalobular socket pan head screws", None))
    self.ScrewType.setItemText(20, _translate("ScrewMaker", "ISO14582: Hexalobular socket countersunk\n    head screws, high head", None))
    self.ScrewType.setItemText(21, _translate("ScrewMaker", "ISO14584: Hexalobular socket raised\n    countersunk head screws", None))
    self.ScrewType.setItemText(22, _translate("ScrewMaker", "ISO7089: Plain washers - Normal series", None))
    self.ScrewType.setItemText(23, _translate("ScrewMaker", "ISO7090: Plain washers, chamfered - Normal series", None))
    self.ScrewType.setItemText(24, _translate("ScrewMaker", "ISO7092: Plain washers - Small series", None))
    self.ScrewType.setItemText(25, _translate("ScrewMaker", "ISO7093-1: Plain washer - Large series", None))
    self.ScrewType.setItemText(26, _translate("ScrewMaker", "ISO7094: Plain washers - Extra large series", None))
    self.ScrewType.setItemText(27, _translate("ScrewMaker", "ISO4032: Hexagon nuts, Style 1", None))
    self.ScrewType.setItemText(28, _translate("ScrewMaker", "ISO4033: Hexagon nuts, Style 2", None))
    self.ScrewType.setItemText(29, _translate("ScrewMaker", "ISO4035: Hexagon thin nuts, chamfered", None))
    self.ScrewType.setItemText(30, _translate("ScrewMaker", "EN1661: Hexagon nuts with flange", None))
    self.ScrewType.setItemText(31, _translate("ScrewMaker", "ScrewTap: ISO Screw-Tap", None))
    self.ScrewType.setItemText(32, _translate("ScrewMaker", "ScrewDie: ISO Screw-Die", None))
    self.ScrewType.setItemText(33, _translate("ScrewMaker", "ThreadedRod: DIN 975 Threaded Rod", None))
    self.ScrewType.setItemText(34, _translate("ScrewMaker", "DIN7984: Hexagon socket head cap screws with low head", None))
    self.ScrewType.setItemText(34, _translate("ScrewMaker", "DIN6912: Hexagon socket head cap screws with low head, with centre", None))
    self.ScrewType.setItemText(35, _translate("ScrewMaker", "ISO7379: Hexagon socket head shoulder screws", None))
    self.ScrewType.setItemText(36, _translate("ScrewMaker", "ISO4026: Hexagon socket set screws with flat point", None))
    self.ScrewType.setItemText(37, _translate("ScrewMaker", "ISO4027: Hexagon socket set screws with cone point", None))
    self.ScrewType.setItemText(38, _translate("ScrewMaker", "ISO4028: Hexagon socket set screws with dog point", None))
    self.ScrewType.setItemText(39, _translate("ScrewMaker", "ISO4029: Hexagon socket set screws with cup point", None))
    self.ScrewType.setItemText(40, _translate("ScrewMaker", "ASMEB18.2.1.6: UNC Hexagon head screws", None))
    self.ScrewType.setItemText(41, _translate("ScrewMaker", "ASMEB18.2.1.8: UNC hex head bolts with flange", None))
    self.ScrewType.setItemText(42, _translate("ScrewMaker", "ASMEB18.2.2.1A: UNC machine screw nuts", None))
    self.ScrewType.setItemText(43, _translate("ScrewMaker", "ASMEB18.2.2.4A: UNC Hexagon nuts", None))
    self.ScrewType.setItemText(44, _translate("ScrewMaker", "ASMEB18.2.2.4B: UNC Hexagon thin nuts", None))
    self.ScrewType.setItemText(45, _translate("ScrewMaker", "ASMEB18.3.1A: UNC Hexagon socket head cap screws", None))
    self.ScrewType.setItemText(46, _translate("ScrewMaker", "ASMEB18.3.3A: UNC Hexagon socket button head screws", None))
    self.ScrewType.setItemText(47, _translate("ScrewMaker", "ASMEB18.3.3B: UNC Hexagon socket button head screws with flange", None))
    self.ScrewType.setItemText(48, _translate("ScrewMaker", "ASMEB18.3.4: UNC Hexagon socket head shoulder screws", None))
    self.ScrewType.setItemText(49, _translate("ScrewMaker", "ASMEB18.3.5A: UNC Hexagon socket set screws with flat point", None))
    self.ScrewType.setItemText(50, _translate("ScrewMaker", "ASMEB18.3.5B: UNC Hexagon socket set screws with cone point", None))
    self.ScrewType.setItemText(51, _translate("ScrewMaker", "ASMEB18.3.5C: UNC Hexagon socket set screws with dog point", None))
    self.ScrewType.setItemText(52, _translate("ScrewMaker", "ASMEB18.3.5D: UNC Hexagon socket set screws with cup point", None))
    self.ScrewType.setItemText(53, _translate("ScrewMaker", "ASMEB18.6.3.1A: UNC slotted countersunk flat head screws", None))
    self.ScrewType.setItemText(54, _translate("ScrewMaker", "ASMEB18.21.1.12A: UN washers, narrow series", None))
    self.ScrewType.setItemText(55, _translate("ScrewMaker", "ASMEB18.21.1.12B: UN washers, regular series", None))
    self.ScrewType.setItemText(56, _translate("ScrewMaker", "ASMEB18.21.1.12C: UN washers, wide series", None))
    

    self.NominalDiameter.setItemText(0, _translate("ScrewMaker", "M1.6", None))
    self.NominalDiameter.setItemText(1, _translate("ScrewMaker", "M2", None))
    self.NominalDiameter.setItemText(2, _translate("ScrewMaker", "M2.5", None))
    self.NominalDiameter.setItemText(3, _translate("ScrewMaker", "M3", None))
    self.NominalDiameter.setItemText(4, _translate("ScrewMaker", "(M3.5)", None))
    self.NominalDiameter.setItemText(5, _translate("ScrewMaker", "M4", None))
    self.NominalDiameter.setItemText(6, _translate("ScrewMaker", "M5", None))
    self.NominalDiameter.setItemText(7, _translate("ScrewMaker", "M6", None))
    self.NominalDiameter.setItemText(8, _translate("ScrewMaker", "M8", None))
    self.NominalDiameter.setItemText(9, _translate("ScrewMaker", "M10", None))
    self.NominalDiameter.setItemText(10, _translate("ScrewMaker", "M12", None))
    self.NominalDiameter.setItemText(11, _translate("ScrewMaker", "(M14)", None))
    self.NominalDiameter.setItemText(12, _translate("ScrewMaker", "M16", None))
    self.NominalDiameter.setItemText(13, _translate("ScrewMaker", "(M18)", None))
    self.NominalDiameter.setItemText(14, _translate("ScrewMaker", "M20", None))
    self.NominalDiameter.setItemText(15, _translate("ScrewMaker", "(M22)", None))
    self.NominalDiameter.setItemText(16, _translate("ScrewMaker", "M24", None))
    self.NominalDiameter.setItemText(17, _translate("ScrewMaker", "(M27)", None))
    self.NominalDiameter.setItemText(18, _translate("ScrewMaker", "M30", None))
    self.NominalDiameter.setItemText(19, _translate("ScrewMaker", "M36", None))
    self.NominalDiameter.setItemText(20, _translate("ScrewMaker", "(M33)", None))
    self.NominalDiameter.setItemText(21, _translate("ScrewMaker", "M42", None))
    self.NominalDiameter.setItemText(22, _translate("ScrewMaker", "(M45)", None))
    self.NominalDiameter.setItemText(23, _translate("ScrewMaker", "M48", None))
    self.NominalDiameter.setItemText(24, _translate("ScrewMaker", "(M52)", None))
    self.NominalDiameter.setItemText(25, _translate("ScrewMaker", "M54", None))
    self.NominalDiameter.setItemText(26, _translate("ScrewMaker", "(M60)", None))
    self.NominalDiameter.setItemText(27, _translate("ScrewMaker", "M64", None))

    self.NominalLength.setItemText(0, _translate("ScrewMaker", "2", None))
    self.NominalLength.setItemText(1, _translate("ScrewMaker", "2.5", None))
    self.NominalLength.setItemText(2, _translate("ScrewMaker", "3", None))
    self.NominalLength.setItemText(3, _translate("ScrewMaker", "4", None))
    self.NominalLength.setItemText(4, _translate("ScrewMaker", "5", None))
    self.NominalLength.setItemText(5, _translate("ScrewMaker", "6", None))
    self.NominalLength.setItemText(6, _translate("ScrewMaker", "8", None))
    self.NominalLength.setItemText(7, _translate("ScrewMaker", "10", None))
    self.NominalLength.setItemText(8, _translate("ScrewMaker", "12", None))
    self.NominalLength.setItemText(9, _translate("ScrewMaker", "16", None))
    self.NominalLength.setItemText(10, _translate("ScrewMaker", "20", None))
    self.NominalLength.setItemText(11, _translate("ScrewMaker", "25", None))
    self.NominalLength.setItemText(12, _translate("ScrewMaker", "30", None))
    self.NominalLength.setItemText(13, _translate("ScrewMaker", "35", None))
    self.NominalLength.setItemText(14, _translate("ScrewMaker", "40", None))
    self.NominalLength.setItemText(15, _translate("ScrewMaker", "45", None))
    self.NominalLength.setItemText(16, _translate("ScrewMaker", "50", None))
    self.NominalLength.setItemText(17, _translate("ScrewMaker", "55", None))
    self.NominalLength.setItemText(18, _translate("ScrewMaker", "60", None))
    self.NominalLength.setItemText(19, _translate("ScrewMaker", "65", None))
    self.NominalLength.setItemText(20, _translate("ScrewMaker", "70", None))
    self.NominalLength.setItemText(21, _translate("ScrewMaker", "80", None))
    self.NominalLength.setItemText(22, _translate("ScrewMaker", "90", None))
    self.NominalLength.setItemText(23, _translate("ScrewMaker", "100", None))
    self.NominalLength.setItemText(24, _translate("ScrewMaker", "110", None))
    self.NominalLength.setItemText(25, _translate("ScrewMaker", "120", None))
    self.NominalLength.setItemText(26, _translate("ScrewMaker", "130", None))
    self.NominalLength.setItemText(27, _translate("ScrewMaker", "140", None))
    self.NominalLength.setItemText(28, _translate("ScrewMaker", "150", None))
    self.NominalLength.setItemText(29, _translate("ScrewMaker", "160", None))
    self.NominalLength.setItemText(30, _translate("ScrewMaker", "180", None))
    self.NominalLength.setItemText(31, _translate("ScrewMaker", "200", None))
    self.NominalLength.setItemText(32, _translate("ScrewMaker", "220", None))
    self.NominalLength.setItemText(33, _translate("ScrewMaker", "240", None))
    self.NominalLength.setItemText(34, _translate("ScrewMaker", "260", None))
    self.NominalLength.setItemText(35, _translate("ScrewMaker", "280", None))
    self.NominalLength.setItemText(36, _translate("ScrewMaker", "300", None))
    self.NominalLength.setItemText(37, _translate("ScrewMaker", "320", None))
    self.NominalLength.setItemText(38, _translate("ScrewMaker", "340", None))
    self.NominalLength.setItemText(39, _translate("ScrewMaker", "360", None))
    self.NominalLength.setItemText(40, _translate("ScrewMaker", "380", None))
    self.NominalLength.setItemText(41, _translate("ScrewMaker", "400", None))
    self.NominalLength.setItemText(42, _translate("ScrewMaker", "420", None))
    self.NominalLength.setItemText(43, _translate("ScrewMaker", "440", None))
    self.NominalLength.setItemText(44, _translate("ScrewMaker", "460", None))
    self.NominalLength.setItemText(45, _translate("ScrewMaker", "480", None))
    self.NominalLength.setItemText(46, _translate("ScrewMaker", "500", None))
    self.NominalLength.setItemText(47, _translate("ScrewMaker", "User", None))
    #self.UserLen.setItemText(0, _translate("ScrewMaker", "regular pitch", None))
    self.SimpleScrew.setText(_translate("ScrewMaker", "Simple Screw (no thread at all!)", None))
    self.SymbolThread.setText(_translate("ScrewMaker", "Symbol Thread (not implemented yet)", None))
    self.RealThread.setText(_translate("ScrewMaker", "Real Thread (takes time, memory intensive)\nMay not work for all screws!", None))
    self.MessageLabel.setText(_translate("ScrewMaker", "Select your screw type", None))
    self.MessageLabel.setProperty("Errortext", _translate("ScrewMaker", "Combination not implemented", None))
    self.MessageLabel.setProperty("OK_text", _translate("ScrewMaker", "Screw is made", None))
    self.CreateButton.setText(_translate("ScrewMaker", "create", None))

  def guiCheck_Data(self):
    ST_text = str(self.ScrewType.currentText())
    ST_text = ST_text.split(':')[0]
    ND_text = str(self.NominalDiameter.currentText())
    NL_text = str(self.NominalLength.currentText())
    M_text, self.ScrewAvailable  = self.theScrew.check_Data(ST_text, ND_text, NL_text)
    self.MessageLabel.setText(_translate("ScrewMaker", M_text, None))


  def guiCreateScrew(self):
    #self.simpThread = self.SimpleScrew.isChecked()
    #self.symThread = self.SymbolThread.isChecked()
    #self.rThread = self.RealThread.isChecked()
    if self.SimpleScrew.isChecked():
      threadType = 'simple'
    if self.SymbolThread.isChecked():
      threadType = 'symbol'
    if self.RealThread.isChecked():
      threadType = 'real'

    ND_text = str(self.NominalDiameter.currentText())
    NL_text = str(self.NominalLength.currentText())
    ST_text = str(self.ScrewType.currentText())
    ST_text = ST_text.split(':')[0]

    if ST_text == ('ScrewTap' or 'ScrewDie' or 'ThreadedRod'):
      if NL_text == 'User':
        textValue = self.UserLen.property("text")
        stLength = FreeCAD.Units.parseQuantity(textValue).Value
        NL_text = str(stLength)

    myObj = self.theScrew.createScrew(ST_text, ND_text, NL_text, threadType)







class Screw(object):
  def __init__(self):
    self.objAvailable = True
    self.Tuner = 510
    # thread scaling for 3D printers
    # scaled_diam = diam * ScaleA + ScaleB
    self.sm3DPrintMode = False
    self.smNutThrScaleA = 1.0
    self.smNutThrScaleB = 0.0
    self.smScrewThrScaleA = 1.0
    self.smScrewThrScaleB = 0.0

  def check_Data(self, ST_text, ND_text, NL_text):
    #FreeCAD.Console.PrintMessage("Data checking" + NL_text + "\n")
    #set screw not ok
    self.objAvailable = False
    M_text = "Select your screw type"
    Type_text = ''
    if ST_text == 'ISO4017':
      table = FsData["iso4017head"]
      tab_len = FsData["iso4017length"]
      tab_range = FsData["iso4017range"]
      Type_text = 'Screw'

    if ST_text == 'EN1662':
      table = FsData["en1662def"]
      tab_len = FsData["en1662length"]
      tab_range = FsData["en1662range"]
      Type_text = 'Screw'

    if ST_text == 'EN1665':
      table = FsData["en1665def"]
      tab_len = FsData["en1665length"]
      tab_range = FsData["en1665range"]
      Type_text = 'Screw'

    if ST_text == 'ISO2009':
      table = FsData["iso2009def"]
      tab_len = FsData["iso2009length"]
      tab_range = FsData["iso2009range"]
      Type_text = 'Screw'

    if ST_text == 'ISO2010':
      table = FsData["iso2009def"]
      tab_len = FsData["iso2009length"]
      tab_range = FsData["iso2009range"]
      Type_text = 'Screw'

    if ST_text == 'ISO4762':
      table = FsData["iso4762def"]
      tab_len = FsData["iso4762length"]
      tab_range = FsData["iso4762range"]
      Type_text = 'Screw'

    if ST_text == 'ISO10642':
      table = FsData["iso10642def"]
      tab_len = FsData["iso10642length"]
      tab_range = FsData["iso10642range"]
      Type_text = 'Screw'

    if ST_text == 'ISO4014':
      table = FsData["iso4014head"]
      tab_len = FsData["iso4014length"]
      tab_range = FsData["iso4014range"]
      Type_text = 'Screw'

    if ST_text == 'ISO1207':
      table = FsData["iso1207def"]
      tab_len = FsData["iso1207length"]
      tab_range = FsData["iso1207range"]
      Type_text = 'Screw'

    if ST_text == 'ISO1580':
      table = FsData["iso1580def"]
      tab_len = FsData["iso2009length"]
      tab_range = FsData["iso2009range"]
      Type_text = 'Screw'

    if ST_text == 'ISO7045':
      table = FsData["iso7045def"]
      tab_len = FsData["iso7045length"]
      tab_range = FsData["iso7045range"]
      Type_text = 'Screw'

    if ST_text == 'ISO7046':
      table = FsData["iso7046def"]  # contains only cross recess data
      tab_len = FsData["iso7045length"]
      tab_range = FsData["iso7046range"]
      Type_text = 'Screw'

    if ST_text == 'ISO7047':
      table = FsData["iso2009def"]
      tab_len = FsData["iso7045length"]
      tab_range = FsData["iso7046range"]
      Type_text = 'Screw'

    if ST_text == 'ISO7048':
      table = FsData["iso7048def"]
      tab_len = FsData["iso7048length"]
      tab_range = FsData["iso7048range"]
      Type_text = 'Screw'

    if ST_text == 'ISO7380-1':
      table = FsData["iso7380def"]
      tab_len = FsData["iso7380length"]
      tab_range = FsData["iso7380range"]
      Type_text = 'Screw'

    if ST_text == 'ISO7380-2':
      table = FsData["iso7380_2def"]
      tab_len = FsData["iso7380length"]
      tab_range = FsData["iso7380range"]
      Type_text = 'Screw'

    if ST_text == 'DIN967':
      table = FsData["din967def"]
      tab_len = FsData["din967length"]
      tab_range = FsData["din967range"]
      Type_text = 'Screw'

    if ST_text == 'ISO14579':
      table = FsData["iso14579def"]
      tab_len = FsData["iso14579length"]
      tab_range = FsData["iso14579range"]
      Type_text = 'Screw'

    if ST_text == 'ISO14580':
      table = FsData["iso14580def"]
      tab_len = FsData["iso14580length"]
      tab_range = FsData["iso1207range"]
      Type_text = 'Screw'

    if ST_text == 'ISO14583':
      table = FsData["iso14583def"]
      tab_len = FsData["iso7045length"]
      tab_range = FsData["iso7046range"]
      Type_text = 'Screw'

    if ST_text == 'ISO14584':
      table = FsData["iso14584def"]
      tab_len = FsData["iso7045length"]
      tab_range = FsData["iso14584range"]
      Type_text = 'Screw'

    if ST_text == 'ISO14582':
      table = FsData["iso14582def"]
      tab_len = FsData["iso14582length"]
      tab_range = FsData["iso14582range"]
      Type_text = 'Screw'

    if ST_text == 'ISO7089':
      table = FsData["iso7089def"]
      Type_text = 'Washer'

    if ST_text == 'ISO7090':
      table = FsData["iso7090def"]
      Type_text = 'Washer'

    if ST_text == 'ISO7091':
      table = FsData["iso7091def"]
      Type_text = 'Washer'

    if ST_text == 'ISO7092':
      table = FsData["iso7092def"]
      Type_text = 'Washer'

    if ST_text == 'ISO7093-1':
      table = FsData["iso7093def"]
      Type_text = 'Washer'

    if ST_text == 'ISO7094':
      table = FsData["iso7094def"]
      Type_text = 'Washer'

    if (ST_text == 'ISO4026') or (ST_text == 'ISO4027') or (ST_text == 'ISO4029'):
      table = FsData["iso4026def"]
      tab_len = FsData["iso4026length"]
      tab_range = FsData["iso4026range"]
      Type_text = 'Screw'

    if ST_text == 'ISO4028':
      table = FsData["iso4028def"]
      tab_len = FsData["iso4028length"]
      tab_range = FsData["iso4028range"]
      Type_text = 'Screw'

    if ST_text == 'ISO4032':
      table = FsData["iso4032def"]
      Type_text = 'Nut'

    if ST_text == 'ISO4033':
      table = FsData["iso4033def"]
      Type_text = 'Nut'

    if ST_text == 'ISO4035':
      table = FsData["iso4035def"]
      Type_text = 'Nut'

    if ST_text == 'ISO4036':
      table = FsData["iso4036def"]
      Type_text = 'Nut'

    if ST_text == 'EN1661':
      table = FsData["en1661def"]
      Type_text = 'Nut'

    if ST_text == 'DIN7984':
      table = FsData["din7984def"]
      tab_len = FsData["din7984length"]
      tab_range = FsData["din7984range"]
      Type_text = 'Screw'

    if ST_text == 'DIN6912':
      table = FsData["din6912def"]
      tab_len = FsData["din6912length"]
      tab_range = FsData["din6912range"]
      Type_text = 'Screw'

    if ST_text == 'iso7379':
      table = FsData["iso7379def"]
      tab_len = FsData["iso7379length"]
      tab_range = FsData["iso7379range"]
      Type_text = 'Screw'

    if ST_text == 'ASMEB18.2.1.6':
      table = FsData["asmeb18.2.1.6def"]
      tab_len = FsData["asmeb18.2.1.6length"]
      tab_range = FsData["asmeb18.2.1.6range"]
      Type_text = 'Screw'

    if ST_text == 'ASMEB18.2.1.8':
      table = FsData["asmeb18.2.1.8def"]
      tab_len = FsData["inch_fs_length"]
      tab_range = FsData["asmeb18.2.1.8range"]
      Type_text = 'Screw'

    if ST_text == 'ASMEB18.2.2.1A':
      table = FsData["asmeb18.2.2.1adef"]
      Type_text = 'Nut'

    if ST_text == 'ASMEB18.2.2.4A':
      table = FsData["asmeb18.2.2.4def"]
      Type_text = 'Nut'

    if ST_text == 'ASMEB18.2.2.4B':
      table = FsData["asmeb18.2.2.4def"]
      Type_text = 'Nut'

    if ST_text == 'ASMEB18.3.1A':
      table = FsData["asmeb18.3.1adef"]
      tab_len = FsData["inch_fs_length"]
      tab_range = FsData["asmeb18.3.1arange"]
      Type_text = 'Screw'

    if ST_text == 'ASMEB18.3.3A':
      table = FsData["asmeb18.3.3adef"]
      tab_len = FsData["inch_fs_length"]
      tab_range = FsData["asmeb18.3.3arange"]
      Type_text = 'Screw'

    if ST_text == 'ASMEB18.3.3B':
      table = FsData["asmeb18.3.3bdef"]
      tab_len = FsData["inch_fs_length"]
      tab_range = FsData["asmeb18.3.3brange"]
      Type_text = 'Screw'

    if ST_text == 'ASMEB18.3.4':
      table = FsData["asmeb18.3.4def"]
      tab_len = FsData["inch_fs_length"]
      tab_range = FsData["asmeb18.3.4range"]
      Type_text = 'Screw'

    if ST_text[:-1] == 'ASMEB18.3.5':
      table = FsData["asmeb18.3.5def"]
      tab_len = FsData["inch_fs_length"]
      tab_range = FsData["asmeb18.3.5range"]
      Type_text = 'Screw'

    if ST_text[:-1] == 'ASMEB18.5.5':
      table = FsData["asmeb18.5.2def"]
      tab_len = FsData["inch_fs_length"]
      tab_range = FsData["asmeb18.5.2range"]
      Type_text = 'Screw'

    if ST_text == 'ASMEB18.6.3.1A':
      table = FsData["asmeb18.6.3.1adef"]
      tab_len = FsData["inch_fs_length"]
      tab_range = FsData["asmeb18.6.3.1arange"]
      Type_text = 'Screw'

    if ST_text[:-1] == 'ASMEB18.21.1.12':
      table = FsData["asmeb18.21.1.12def"]
      Type_text = 'Washer'

    if ST_text == 'ScrewTap':
      table = FsData["tuningTable"]
      Type_text = 'Screw-Tap'

    if ST_text == 'ScrewDie':
      table = FsData["tuningTable"]
      Type_text = 'Screw-Die'

    if ST_text == 'ThreadedRod':
      table = FsData["tuningTable"]
      Type_text = 'Threaded-Rod'

    if ND_text not in table:
       ND_min, ND_max = FsData["standard_diameters"][ST_text]
       M_text = ST_text+' has diameters from '+ ND_min +' to ' + ND_max + ' and not ' + ND_text +'!'
       self.objAvailable = False
       # set scew not ok
    else:
      if Type_text == 'Screw':
        #NL_text = str(self.NominalLength.currentText())
        NL_min, NL_max = tab_range[ND_text]
        NL_min_float = self.getLength(NL_min)
        NL_max_float = self.getLength(NL_max)
        if NL_text == 'User':
          M_text = 'User length is only available for the screw-tab!'
          self.objAvailable = False
        else:
          NL_text_float = self.getLength(NL_text)
          if (NL_text_float<NL_min_float)or(NL_text_float>NL_max_float)or(NL_text not in tab_len):
            if '(' in ND_text:
              ND_text = ND_text.lstrip('(').rstrip(')')
            M_text = ST_text+'-'+ ND_text +' has lengths from '+ NL_min +' to ' + NL_max + ' and not ' + NL_text +'!'
            self.objAvailable = False
            # set screw not ok
          else:
            if '(' in ND_text:
              ND_text = ND_text.lstrip('(').rstrip(')')
            M_text = ST_text+'-'+ ND_text +'x'+ NL_text +' is in library available! '
            self.objAvailable = True
            #set screw ok
      else: # Washers and Nuts
        if not (Type_text == ('Screw-Tap' or 'Screw-Die' or 'Threaded-Rod')):
          if '(' in ND_text:
            ND_text = ND_text.lstrip('(').rstrip(')')
          M_text = ST_text+'-'+ ND_text +' is in library available! '
          self.objAvailable = True
          #set washer/nut ok
        else:
          if NL_text == 'User':
            M_text = 'Screw-tab with user length is ok!'
            self.objAvailable = True
          else:
            #NL_text = str(self.NominalLength.currentText())
            if '(' in ND_text:
              ND_text = ND_text.lstrip('(').rstrip(')')
            M_text = ST_text+'-'+ ND_text +' with '+ NL_text +'mm length is in library available! '
            self.objAvailable = True
            #set screwTap ok

    #print "Data checking: ", self.NominalLength.currentText(), "\n"
    #FreeCAD.Console.PrintMessage("Set Check_result into text " + str(self.objAvailable) + M_text + "\n")
    return M_text, self.objAvailable


  def createScrew(self, ST_text, ND_text, NL_text, threadType, shapeOnly = False):
    #self.simpThread = self.SimpleScrew.isChecked()
    #self.symThread = self.SymbolThread.isChecked()
    #self.rThread = self.RealThread.isChecked()
    if threadType == 'real':
      self.rThread = True
    else:
      self.rThread = False

    if self.objAvailable:
      try:
        # first we check if valid numbers have been entered
        #FreeCAD.Console.PrintMessage("NominalLength: " + self.NominalLength.currentText() + "\n")
        #FreeCAD.Console.PrintMessage("NominalDiameter: " + self.NominalDiameter.currentText() + "\n")
        #FreeCAD.Console.PrintMessage("SimpleThread: " + str(self.SimpleScrew.isChecked()) + "\n")
        #FreeCAD.Console.PrintMessage("SymbolThread: " + str(self.SymbolThread.isChecked()) + "\n")
        #FreeCAD.Console.PrintMessage("RealThread: " + str(self.RealThread.isChecked()) + "\n")

        #ND_text = str(self.NominalDiameter.currentText())
        #NL_text = str(self.NominalLength.currentText())
        #ST_text = str(self.ScrewType.currentText())
        #ST_text = ST_text.split(':')[0]
        #dia = float(ND_text.lstrip('M'))
        l = self.getLength(NL_text)
        if ST_text == 'ISO4017':
           table = FsData["iso4017head"]
        if ST_text == 'ISO4014':
           table = FsData["iso4014head"]
        if ST_text == 'EN1662':
           table = FsData["en1662def"]
        if ST_text == 'EN1665':
           table = FsData["en1665def"]
        if ST_text == 'ISO2009':
           table = FsData["iso2009def"]
        if ST_text == 'ISO2010':
           table = FsData["iso2009def"]
        if ST_text == 'ISO4762':
           table = FsData["iso4762def"]
        if ST_text == 'ISO10642':
           table = FsData["iso10642def"]
        if ST_text == 'ISO1207':
           table = FsData["iso1207def"]
        if ST_text == 'ISO1580':
           table = FsData["iso1580def"]
        if ST_text == 'ISO7045':
           table = FsData["iso7045def"]
        if ST_text == 'ISO7046':
           table = FsData["iso7045def"]
        if ST_text == 'ISO7047':
           table = FsData["iso7045def"]
        if ST_text == 'ISO7048':
           table = FsData["iso7048def"]
        if ST_text == 'ISO7380-1':
           table = FsData["iso7380def"]
        if ST_text == 'ISO7380-2':
           table = FsData["iso7380_2def"]
        if ST_text == 'DIN967':
           table = FsData["din967def"]
        if ST_text == 'ISO14579':
           table = FsData["iso14579def"]
        if ST_text == 'ISO14580':
           table = FsData["iso14580def"]
        if ST_text == 'ISO14582':
           table = FsData["iso14582def"]
        if ST_text == 'ISO14583':
           table = FsData["iso14583def"]
        if ST_text == 'ISO14584':
          table = FsData["iso14584def"]
        if ST_text == 'ISO7089':
           table = FsData["iso7089def"]
        if ST_text == 'ISO7090':
           table = FsData["iso7090def"]
        if ST_text == 'ISO7091':
           table = FsData["iso7091def"]
        if ST_text == 'ISO7092':
           table = FsData["iso7092def"]
        if ST_text == 'ISO7093-1':
           table = FsData["iso7093def"]
        if ST_text == 'ISO7094':
           table = FsData["iso7094def"]
        if ST_text == 'ISO4026':
           table = FsData["iso4026def"]
        if ST_text == 'ISO4027':
           table = FsData["iso4026def"]
        if ST_text == 'ISO4028':
          table = FsData["iso4028def"]
        if ST_text == 'ISO4029':
           table = FsData["iso4026def"]
        if ST_text == 'ISO4032':
           table = FsData["iso4032def"]
        if ST_text == 'ISO4033':
           table = FsData["iso4033def"]
        if ST_text == 'ISO4035':
           table = FsData["iso4035def"]
        if ST_text == 'ISO4036':
           table = FsData["iso4036def"]
        if ST_text == 'EN1661':
           table = FsData["en1661def"]
        if ST_text == 'DIN7984':
           table = FsData["din7984def"]
        if ST_text == 'DIN6912':
           table = FsData["din6912def"]
        if ST_text == 'ISO7379':
           table = FsData["iso7379def"]
        if ST_text == 'ASMEB18.2.1.6':
           table = FsData["asmeb18.2.1.6def"]
        if ST_text == 'ASMEB18.2.1.8':
           table = FsData["asmeb18.2.1.8def"]
        if ST_text == 'ASMEB18.2.2.1A':
           table = FsData["asmeb18.2.2.1adef"]
        if ST_text[:-1] == 'ASMEB18.2.2.4':
           table = FsData["asmeb18.2.2.4def"]
        if ST_text == 'ASMEB18.3.1A':
           table = FsData["asmeb18.3.1adef"]
        if ST_text == 'ASMEB18.3.2':
           table = FsData["asmeb18.3.2def"]
        if ST_text == 'ASMEB18.3.3A':
           table = FsData["asmeb18.3.3adef"]
        if ST_text == 'ASMEB18.3.3B':
           table = FsData["asmeb18.3.3bdef"]
        if ST_text == 'ASMEB18.3.4':
           table = FsData["asmeb18.3.4def"]
        if ST_text[:-1] == 'ASMEB18.3.5':
           table = FsData["asmeb18.3.5def"]
        if ST_text == 'ASMEB18.6.3.1A':
           table = FsData["asmeb18.6.3.1adef"]
        if ST_text == 'ASMEB18.5.2':
           table = FsData["asmeb18.5.2def"]
        if ST_text[:-1] == 'ASMEB18.21.1.12':
           table = FsData["asmeb18.21.1.12def"]
        if (ST_text == 'ScrewTap') or (ST_text == 'ScrewDie') or (ST_text == 'ThreadedRod'):
           table = FsData["tuningTable"]
        if ND_text not in table:
           FreeCAD.Console.PrintMessage("Combination of type "+ST_text \
              + " and diameter " + ND_text +" not available!" + "\n")
        #self.MessageLabel.setText(_translate("ScrewMaker", "not implemented", None))

      except ValueError:
        #print "Error! nom_dia and length values must be valid numbers!"
        FreeCAD.Console.PrintMessage("Error! nom_dia and length values must be valid numbers!\n")
      else:
        doc=FreeCAD.activeDocument()
        done = False
        if (ST_text == 'ISO4014') or (ST_text == 'ISO4017') or (ST_text == 'ASMEB18.2.1.6'):
          screw = self.makeIso4017_2(ST_text, ND_text,l)
          Type_text = 'Screw'
          done = True
        if (ST_text == 'EN1662') or (ST_text == 'EN1665') or (ST_text == 'ASMEB18.2.1.8'):
          screw = self.makeEN1662_2(ST_text, ND_text,l)
          Type_text = 'Screw'
          done = True
        if (ST_text == 'ISO2009') or (ST_text == 'ISO2010') or \
          (ST_text == 'ISO1580') or (ST_text == 'ASMEB18.6.3.1A'):
          screw = self.makeSlottedScrew(ST_text, ND_text,l)
          Type_text = 'Screw'
          done = True
        if (ST_text == 'ISO4762') or (ST_text == 'ISO14579') or (ST_text == 'DIN7984') or \
           (ST_text == 'DIN6912') or (ST_text == 'ASMEB18.3.1A'):
          screw = self.makeIso4762(ST_text, ND_text,l)
          Type_text = 'Screw'
          done = True
        if (ST_text == 'ISO1207') or (ST_text == 'ISO14580') or (ST_text == 'ISO7048'):
          screw = self.makeIso1207(ST_text, ND_text,l)
          Type_text = 'Screw'
          done = True
        if (ST_text == 'ISO7045') or (ST_text == 'ISO14583'):
          screw = self.makeIso7045(ST_text, ND_text,l)
          Type_text = 'Screw'
          done = True
        if (ST_text == 'ISO7046') or (ST_text == 'ISO7047') or \
          (ST_text == 'ISO14582') or (ST_text == 'ISO14584') or \
          (ST_text == 'ISO10642') or (ST_text == 'ASMEB18.3.2'):
          screw = self.makeIso7046(ST_text, ND_text,l)
          Type_text = 'Screw'
          done = True
        if (ST_text == 'ISO7380-1') or (ST_text == 'ISO7380-2') or \
          (ST_text == 'DIN967') or (ST_text == 'ASMEB18.3.3A') or \
          (ST_text == 'ASMEB18.3.3B'):
          screw = self.makeIso7380(ST_text, ND_text,l)
          Type_text = 'Screw'
          done = True
        if (ST_text == 'ISO7379') or (ST_text == 'ASMEB18.3.4'):
          screw = self.makeIso7379(ST_text, ND_text,l)
          Type_text = 'Screw'
          done = True
        if (ST_text == 'ISO7089') or (ST_text == 'ISO7090') or (ST_text == 'ISO7093-1') or \
          (ST_text == 'ISO7091') or (ST_text == 'ISO7092') or (ST_text == 'ISO7094') or \
          (ST_text[:-1] == 'ASMEB18.21.1.12'):
          screw = self.makeIso7089(ST_text, ND_text)
          Type_text = 'Washer'
          done = True
        if (ST_text == 'ISO4026') or (ST_text == 'ISO4027') or \
          (ST_text == 'ISO4028') or (ST_text == 'ISO4029') or \
          (ST_text[:-1] == 'ASMEB18.3.5'):
          screw = self.makeIso4026(ST_text, ND_text, l)
          Type_text = 'Screw'
          done = True
        if (ST_text == 'ISO4032') or (ST_text == 'ISO4033') or \
          (ST_text == 'ISO4035') or (ST_text == 'ASMEB18.2.2.1A') or \
          (ST_text[:-1] == 'ASMEB18.2.2.4'):
          screw = self.makeIso4032(ST_text, ND_text)
          Type_text = 'Nut'
          done = True
        if (ST_text == 'ASMEB18.5.2'):
          screw = self.makeCarriageBolt(ST_text, ND_text, l)
          Type_text = 'Screw'
          done = True
        if ST_text == 'EN1661':
          screw = self.makeEN1661(ND_text)
          Type_text = 'Nut'
          done = True
        if ST_text == 'ScrewTap':
          screw = self.makeScrewTap(ND_text,l)
          Type_text = 'Screw-Tap'
          done = True
        if ST_text == 'ScrewDie':
          screw = self.makeScrewDie(ND_text,l)
          Type_text = 'Screw-Die'
          done = True
        if ST_text == 'ThreadedRod':
          screw = self.makeThreadedRod(ND_text,l,pitch)
          Type_text = 'Threaded-Rod'
          done = True
        if not done:
          FreeCAD.Console.PrintMessage("No valid Screw Type!" +  "\n")
        if '(' in ND_text:
          ND_text = ND_text.lstrip('(').rstrip(')')

        if Type_text == 'Screw':
          label = ST_text + "-" + ND_text +"x"+ NL_text +"_"
        else:
          if (Type_text == 'Nut'):
            label = ST_text + '-' + ND_text +'_'
          else:
            if Type_text == ('Screw-Tap' or 'Screw-Die' or 'Threaded-Rod'):
              label = ST_text + '-' + ND_text +'x'+ NL_text +'_'
            else: # washer
              label = ST_text + '-' + ND_text.lstrip('M') +'_'
        if shapeOnly:
          return screw
        ScrewObj = doc.addObject("Part::Feature")
        ScrewObj.Label=label
        ScrewObj.Shape=screw
        #FreeCAD.Console.PrintMessage("Placement: "+ str(ScrewObj.Placement) +"\n")
        #FreeCAD.Console.PrintMessage("The label: "+ label +"\n")
        self.moveScrew(ScrewObj)
        #ScrewObj.Label = label
        doc.recompute()
        # Part.show(screw)
        return ScrewObj


  def moveScrew(self, ScrewObj_m):
    #FreeCAD.Console.PrintMessage("In Move Screw: " + str(ScrewObj_m) + "\n")

    mylist = FreeCAD.Gui.Selection.getSelectionEx()
    if (mylist.__len__() == 1):
       # check selection
       #FreeCAD.Console.PrintMessage("Selections: " + str(mylist.__len__()) + "\n")
       Pnt1 = None
       Axis1 = None
       Axis2 = None

       for o in Gui.Selection.getSelectionEx():
          #for s in o.SubElementNames:
             #FreeCAD.Console.PrintMessage( "name: " + str(s) + "\n")
          for s in o.SubObjects:
             #FreeCAD.Console.PrintMessage( "object: "+ str(s) + "\n")
             if hasattr(s,"Curve"):
                #FreeCAD.Console.PrintMessage( "The Object is a Curve!\n")
                if hasattr(s.Curve,"Center"):
                   """
                   FreeCAD.Console.PrintMessage( "The object has a Center!\n")
                   FreeCAD.Console.PrintMessage( "Curve attribute. "+ str(s.__getattribute__('Curve')) + "\n")
                   FreeCAD.Console.PrintMessage( "Center: "+ str(s.Curve.Center) + "\n")
                   FreeCAD.Console.PrintMessage( "Axis: "+ str(s.Curve.Axis) + "\n")
                   """
                   Pnt1 = s.Curve.Center
                   Axis1 = s.Curve.Axis
             if hasattr(s,'Surface'):
                #print 'the object is a face!'
                if hasattr(s.Surface,'Axis'):
                   Axis1 = s.Surface.Axis

             if hasattr(s,'Point'):
                #FreeCAD.Console.PrintMessage( "the object seems to be a vertex! "+ str(s.Point) + "\n")
                Pnt1 = s.Point

       if (Axis1 != None):
          #FreeCAD.Console.PrintMessage( "Got Axis1: " + str(Axis1) + "\n")
          Axis2 = Base.Vector(0.0,0.0,1.0)
          Axis2_minus = Base.Vector(0.0,0.0,-1.0)

          # Calculate angle
          if Axis1 == Axis2:
             normvec = Base.Vector(1.0,0.0,0.0)
             result = 0.0
          else:
             if Axis1 == Axis2_minus:
                normvec = Base.Vector(1.0,0.0,0.0)
                result = math.pi
             else:
                normvec = Axis1.cross(Axis2) # Calculate axis of rotation = normvec
                normvec.normalize() # Normalize for quaternion calculations
                #normvec_rot = normvec
                result = DraftVecUtils.angle(Axis1, Axis2, normvec) # Winkelberechnung
          sin_res = math.sin(result/2.0)
          cos_res = math.cos(result/2.0)
          normvec.multiply(-sin_res) # Calculation of the quaternion elements
          #FreeCAD.Console.PrintMessage( "Angle = "+ str(math.degrees(result)) + "\n")
          #FreeCAD.Console.PrintMessage("Normal vector: "+ str(normvec) + "\n")

          pl = FreeCAD.Placement()
          pl.Rotation = (normvec.x,normvec.y,normvec.z,cos_res) #Drehungs-Quaternion

          #FreeCAD.Console.PrintMessage("pl mit Rot: "+ str(pl) + "\n")
          #neuPlatz = Part2.Object.Placement.multiply(pl)
          neuPlatz = ScrewObj_m.Placement
          #FreeCAD.Console.PrintMessage("the Position     "+ str(neuPlatz) + "\n")
          neuPlatz.Rotation = pl.Rotation.multiply(ScrewObj_m.Placement.Rotation)
          neuPlatz.move(Pnt1)
          #FreeCAD.Console.PrintMessage("the rot. Position: "+ str(neuPlatz) + "\n")


  # make Washer
  def makeIso7089(self,SType ='ISO7089', ThreadType ='M6'):
    dia = self.getDia(ThreadType, True)
    #FreeCAD.Console.PrintMessage("the disc with dia: " + str(dia) + "\n")
    if SType == 'ISO7089':
      d1_min, d2_max, h, h_max = FsData["iso7089def"][ThreadType]
    if SType == 'ISO7090':
      d1_min, d2_max, h, h_max = FsData["iso7090def"][ThreadType]
    if SType == 'ISO7091':
      d1_min, d2_max, h, h_max = FsData["iso7091def"][ThreadType]
    if SType == 'ISO7092':
      d1_min, d2_max, h, h_max = FsData["iso7092def"][ThreadType]
    if SType == 'ISO7093-1':
      d1_min, d2_max, h, h_max = FsData["iso7093def"][ThreadType]
    if SType == 'ISO7094':
      d1_min, d2_max, h, h_max = FsData["iso7094def"][ThreadType]
    if SType == 'ASMEB18.21.1.12A':
      d1_min, d2_a, d2_b, d2_c, h_a, h_b, h_c = FsData["asmeb18.21.1.12def"][ThreadType]
      d2_max = d2_a
      h_max = h_a
    if SType == 'ASMEB18.21.1.12B':
      d1_min, d2_a, d2_b, d2_c, h_a, h_b, h_c = FsData["asmeb18.21.1.12def"][ThreadType]
      d2_max = d2_b
      h_max = h_b
    if SType == 'ASMEB18.21.1.12C':
      d1_min, d2_a, d2_b, d2_c, h_a, h_b, h_c = FsData["asmeb18.21.1.12def"][ThreadType]
      d2_max = d2_c
      h_max = h_c

    #FreeCAD.Console.PrintMessage("the disc with d1_min: " + str(d1_min) + "\n")

    #Washer Points
    Pnt0 = Base.Vector(d1_min/2.0,0.0,h_max)
    Pnt2 = Base.Vector(d2_max/2.0,0.0,h_max)
    Pnt3 = Base.Vector(d2_max/2.0,0.0,0.0)
    Pnt4 = Base.Vector(d1_min/2.0,0.0,0.0)
    if SType == 'ISO7090':
      Pnt1 = Base.Vector(d2_max/2.0-h_max/4.0,0.0,h_max)
      Pnt2 = Base.Vector(d2_max/2.0,0.0,h_max*0.75)
      edge1 = Part.makeLine(Pnt0,Pnt1)
      edgeCham = Part.makeLine(Pnt1,Pnt2)
      edge1 = Part.Wire([edge1, edgeCham])
    else:
      edge1 = Part.makeLine(Pnt0,Pnt2)

    edge2 = Part.makeLine(Pnt2,Pnt3)
    edge3 = Part.makeLine(Pnt3,Pnt4)
    edge4 = Part.makeLine(Pnt4,Pnt0)
    #FreeCAD.Console.PrintMessage("Edges made Pnt2: " + str(Pnt2) + "\n")

    aWire=Part.Wire([edge1,edge2,edge3,edge4])
    #Part.show(aWire)
    aFace =Part.Face(aWire)
    head = aFace.revolve(Base.Vector(0.0,0.0,0.0),Base.Vector(0.0,0.0,1.0),360)
    #FreeCAD.Console.PrintMessage("Washer revolved: " + str(dia) + "\n")

    return head


  # make ISO 2009 Slotted countersunk flat head screws
  # make ISO 2010 Slotted raised countersunk head screws
  # make ISO 1580 Pan head slotted screw (Code is nearly identical to iso1207)
  def makeSlottedScrew(self,SType ='ISO1580', ThreadType ='M6',l=25.0):
    dia = self.getDia(ThreadType, False)
    if SType == 'ISO1580':
      #FreeCAD.Console.PrintMessage("the head with l: " + str(l) + "\n")
      #P, a, b, dk, dk_mean, da, k, n_min, r, t_min, x = iso1580def[ThreadType]
      P, a, b, dk_max, da, k, n_min, r, rf, t_min, x = FsData["iso1580def"][ThreadType]
      #FreeCAD.Console.PrintMessage("the head with iso: " + str(dk_max) + "\n")
      ht = k
      headEnd = r

      #Length for calculation of head fillet
      sqrt2_ = 1.0/math.sqrt(2.0)
      r_fil = rf
      beta = math.radians(5.0)   # angle of pan head edge
      alpha = math.radians(90.0 - (90.0+5.0)/2.0)
      tan_beta = math.tan(beta)
      # top head diameter without fillet
      rK_top = dk_max/2.0 - k * tan_beta
      fillet_center_x = rK_top - r_fil + r_fil * tan_beta
      fillet_center_z = k - r_fil
      fillet_arc_x = fillet_center_x + r_fil * math.sin(alpha)
      fillet_arc_z = fillet_center_z + r_fil * math.cos(alpha)
      #FreeCAD.Console.PrintMessage("rK_top: " + str(rK_top) + "\n")
      if (b > (l - 1.0*P)):
        bmax = l- 1.0*P
      else:
        bmax = b

      #Head Points
      Pnt0 = Base.Vector(0.0,0.0,k)
      Pnt2 = Base.Vector(fillet_center_x,0.0,k)
      Pnt3 = Base.Vector(fillet_arc_x,0.0,fillet_arc_z)
      Pnt4 = Base.Vector(fillet_center_x + r_fil*math.cos(beta),0.0,fillet_center_z+ r_fil * math.sin(beta))
      Pnt5 = Base.Vector(dk_max/2.0,0.0,0.0)
      Pnt6 = Base.Vector(dia/2.0+r,0.0,0.0)     #start of fillet between head and shank
      Pnt7 = Base.Vector(dia/2.0+r-r*sqrt2_,0.0,-r+r*sqrt2_) #arc-point of fillet
      #Pnt8 = Base.Vector(dia/2.0,0.0,-r)        # end of fillet
      PntR = Base.Vector(dia/2.0,0.0,-r)        # end of fillet
      PntT0 = Base.Vector(0.0,0.0,-r)        # helper point for real thread

      edge1 = Part.makeLine(Pnt0,Pnt2)
      edge2 = Part.Arc(Pnt2,Pnt3,Pnt4).toShape()
      edge3 = Part.makeLine(Pnt4,Pnt5)
      edge4 = Part.makeLine(Pnt5,Pnt6)
      edge5 = Part.Arc(Pnt6,Pnt7,PntR).toShape()
      headWire=Part.Wire([edge1,edge2,edge3,edge4,edge5])

    if (SType == 'ISO2009') or (SType == 'ISO2010') or (SType == 'ASMEB18.6.3.1A'):
      if (SType == 'ISO2009') or (SType == 'ISO2010'):
        P, a, b, dk_theo, dk_mean, k, n_min, r, t_mean, x = FsData["iso2009def"][ThreadType]
      elif (SType == 'ASMEB18.6.3.1A'):
        P, b, dk_theo, dk_mean, k, n_min, r, t_mean = FsData["asmeb18.6.3.1adef"][ThreadType]
      dk_max = dk_theo
      t_min = t_mean
      ht = 0.0 # Head height of flat head
      if (SType == 'ISO2010'):
        rf, t_mean, cT, mH, mZ = FsData["Raised_countersunk_def"][ThreadType]
        #Lengths and angles for calculation of head rounding
        beta = math.asin(dk_mean /2.0 / rf)   # angle of head edge
        tan_beta = math.tan(beta)
        alpha = beta/2.0 # half angle
        # height of raised head top
        ht = rf - (dk_mean/2.0) / tan_beta
        h_arc_x = rf * math.sin(alpha)
        h_arc_z = ht - rf + rf * math.cos(alpha)

      cham = (dk_theo - dk_mean)/2.0
      rad225 = math.radians(22.5)
      rad45 = math.radians(45.0)
      rtan = r*math.tan(rad225)
      headEnd = k + rtan

      if (b > l - k - rtan/2.0 - 1.0*P):
        bmax = l-k-rtan/2.0 - 1.0*P
      else:
        bmax = b

      #Head Points
      Pnt0 = Base.Vector(0.0,0.0,ht)
      Pnt1 = Base.Vector(dk_mean/2.0,0.0,0.0)
      Pnt2 = Base.Vector(dk_mean/2.0,0.0,-cham)
      Pnt3 = Base.Vector(dia/2.0+r-r*math.cos(rad45),0.0,-k-rtan+r*math.sin(rad45))
      # Arc-points
      Pnt4 = Base.Vector(dia/2.0+r-r*(math.cos(rad225)),0.0,-k-rtan+r*math.sin(rad225))
      PntR = Base.Vector(dia/2.0,0.0,-k-rtan)
      #PntA = Base.Vector(dia/2.0,0.0,-a_point)
      PntT0 = Base.Vector(0.0,0.0,-k-rtan)        # helper point for real thread

      if (SType == 'ISO2010'): # make raised head rounding
        Pnt0arc = Base.Vector(h_arc_x,0.0,h_arc_z)
        edge1 = Part.Arc(Pnt0,Pnt0arc,Pnt1).toShape()
      else:
        edge1 = Part.makeLine(Pnt0,Pnt1)  # make flat head

      edge2 = Part.makeLine(Pnt1,Pnt2)
      edge3 = Part.makeLine(Pnt2,Pnt3)
      edgeArc = Part.Arc(Pnt3,Pnt4,PntR).toShape()
      headWire=Part.Wire([edge1,edge2,edge3,edgeArc])


    ### make the new code with math.modf(l)
    residue, turns = math.modf((bmax)/P)
    halfturns = 2*int(turns)
    if residue < 0.5:
      a_point = l - (turns+1.0) * P
      halfturns = halfturns +1
    else:
      halfturns = halfturns + 2
      a_point = l - (turns+2.0) * P
    #halfturns = halfturns + 2
    offSet = headEnd - a_point
    PntA = Base.Vector(dia/2.0,0.0,-a_point)        # Start of thread


    if self.rThread:
      edgeZ1 = Part.makeLine(PntR,PntT0)
      edgeZ0 = Part.makeLine(PntT0,Pnt0)
      aWire=Part.Wire([headWire, edgeZ1, edgeZ0])

    else:
      # bolt points
      PntB1 = Base.Vector(dia/2.0,0.0,-l)
      PntB2 = Base.Vector(0.0,0.0,-l)

      edgeB2 = Part.makeLine(PntB1,PntB2)
      edgeZ0 = Part.makeLine(PntB2,Pnt0)

      if a_point <= r:
        edgeB1 = Part.makeLine(PntR,PntB1)
        aWire=Part.Wire([headWire, edgeB1, edgeB2, edgeZ0])
      else:
        edgeRA = Part.makeLine(PntR,PntA)
        edgeB1 = Part.makeLine(PntA,PntB1)
        aWire=Part.Wire([headWire, edgeRA, edgeB1, edgeB2, edgeZ0])

    aFace =Part.Face(aWire)
    head = aFace.revolve(Base.Vector(0.0,0.0,0.0),Base.Vector(0.0,0.0,1.0),360)
    #FreeCAD.Console.PrintMessage("the head with revolve: " + str(dia) + "\n")

    #Parameter for slot-recess: dk_max, n_min, k, t_min
    slot = Part.makePlane(dk_max, n_min, \
        Base.Vector(dk_max/2.0,-n_min/2.0,ht+1.0),Base.Vector(0.0,0.0,-1.0))
    slot = slot.extrude(Base.Vector(0.0,0.0,-t_min-1.0))
    #Part.show(slot)
    head = head.cut(slot)
    #FreeCAD.Console.PrintMessage("the head cut: " + str(dia) + "\n")
    #Part.show(head)

    if self.rThread:
      rthread = self.makeShellthread(dia, P, halfturns, False, offSet)
      rthread.translate(Base.Vector(0.0, 0.0,-a_point -2.0*P))
      #Part.show(rthread)
      headFaces = []
      if (SType == 'ISO2009') or (SType == 'ASMEB18.6.3.1A'):
        for i in range(0,len(head.Faces)-2):
          headFaces.append(head.Faces[i])
        headFaces.append(head.Faces[len(head.Faces)-1])

      if (SType == 'ISO1580') or (SType == 'ISO2010'):
        for i in range(0,len(head.Faces)-1):
          headFaces.append(head.Faces[i])

      for threadFace in rthread.Faces:
        headFaces.append(threadFace)

      newHeadShell = Part.Shell(headFaces)
      #Part.show(newHeadShell)
      head = Part.Solid(newHeadShell)

    return head


  # ISO 7045 Pan head screws with type H or type Z cross recess
  # ISO 14583 Hexalobular socket pan head screws
  def makeIso7045(self, SType ='ISO7045', ThreadType ='M6',l=25.0):
    dia = self.getDia(ThreadType, False)
    #FreeCAD.Console.PrintMessage("the head with l: " + str(l) + "\n")
    P, a, b, dk_max,da, k, r, rf, x, cT, mH, mZ  = FsData["iso7045def"][ThreadType]
    #FreeCAD.Console.PrintMessage("the head with iso: " + str(dk_max) + "\n")

    #Lengths and angles for calculation of head rounding
    beta = math.asin(dk_max /2.0 / rf)   # angle of head edge
    #print 'beta: ', math.degrees(beta)
    tan_beta = math.tan(beta)


    if SType == 'ISO14583':
       tt, A, t_mean = FsData["iso14583def"][ThreadType]
       beta_A = math.asin(A/2.0 / rf)   # angle of recess edge
       tan_beta_A = math.tan(beta_A)

       alpha = (beta_A + beta)/2.0 # half angle
       #print 'alpha: ', math.degrees(alpha)
       # height of head edge
       he = k - A/2.0/tan_beta_A + (dk_max/2.0) / tan_beta
       #print 'he: ', he
       h_arc_x = rf * math.sin(alpha)
       h_arc_z = k - A/2.0/tan_beta_A + rf * math.cos(alpha)
       #FreeCAD.Console.PrintMessage("h_arc_z: " + str(h_arc_z) + "\n")
    else:
       alpha = beta/2.0 # half angle
       #print 'alpha: ', math.degrees(alpha)
       # height of head edge
       he = k - rf + (dk_max/2.0) / tan_beta
       #print 'he: ', he
       h_arc_x = rf * math.sin(alpha)
       h_arc_z = k - rf + rf * math.cos(alpha)
       #FreeCAD.Console.PrintMessage("h_arc_z: " + str(h_arc_z) + "\n")

    if (b > (l - 1.0*P)):
       bmax = l- 1.0*P
    else:
       bmax = b

    ### make the new code with math.modf(l)
    residue, turns = math.modf((bmax)/P)
    halfturns = 2*int(turns)
    if residue < 0.5:
      a_point = l - (turns+1.0) * P
      halfturns = halfturns +1
    else:
      halfturns = halfturns + 2
      a_point = l - (turns+2.0) * P
    #halfturns = halfturns + 2
    offSet = r - a_point
    #FreeCAD.Console.PrintMessage("The transition at a: " + str(a) + " turns " + str(turns) + "\n")

    sqrt2_ = 1.0/math.sqrt(2.0)

    #Head Points
    Pnt1 = Base.Vector(h_arc_x,0.0,h_arc_z)
    Pnt2 = Base.Vector(dk_max/2.0,0.0,he)
    Pnt3 = Base.Vector(dk_max/2.0,0.0,0.0)
    Pnt4 = Base.Vector(dia/2.0+r,0.0,0.0)     #start of fillet between head and shank
    Pnt5 = Base.Vector(dia/2.0+r-r*sqrt2_,0.0,-r+r*sqrt2_) #arc-point of fillet
    Pnt6 = Base.Vector(dia/2.0,0.0,-r)        # end of fillet
    Pnt7 = Base.Vector(dia/2.0,0.0,-a_point)        # Start of thread
    #FreeCAD.Console.PrintMessage("Points defined a_point: " + str(a_point) + "\n")


    if (SType == 'ISO14583'):
      #Pnt0 = Base.Vector(0.0,0.0,k-A/4.0)
      Pnt0 = Base.Vector(0.0,0.0,k-A/8.0)
      PntFlat = Base.Vector(A/8.0,0.0,k-A/8.0)
      PntCham = Base.Vector(A/1.99,0.0,k)
      edgeCham0 = Part.makeLine(Pnt0,PntFlat)
      edgeCham1 = Part.makeLine(PntFlat,PntCham)
      edgeCham2 = Part.Arc(PntCham,Pnt1,Pnt2).toShape()
      #edge1 = Part.Wire([edgeCham0,edgeCham1,edgeCham2])
      edge1 = Part.Wire([edgeCham0,edgeCham1])
      edge2 = Part.makeLine(Pnt2,Pnt3)
      edge2 = Part.Wire([edgeCham2, edge2])
      # Part.show(edge2)

      # Here is the next approach to shorten the head building time
      # Make two helper points to create a cutting tool for the
      # recess and recess shell.
      PntH1 = Base.Vector(A/1.99,0.0, 2.0*k)
      PntH2 = Base.Vector(0.0,0.0, 2.0*k)
      edgeH1 = Part.makeLine(PntCham,PntH1)
      edgeH2 = Part.makeLine(PntH1,PntH2)
      edgeH3 = Part.makeLine(PntH2,Pnt0)

    else:
      Pnt0 = Base.Vector(0.0,0.0,k)
      edge1 = Part.Arc(Pnt0,Pnt1,Pnt2).toShape()  # make round head
      edge2 = Part.makeLine(Pnt2,Pnt3)

      # Here is the next approach to shorten the head building time
      # Make two helper points to create a cutting tool for the
      # recess and recess shell.
      PntH1 = Base.Vector(dk_max/2.0,0.0, 2.0*k)
      PntH2 = Base.Vector(0.0,0.0, 2.0*k)
      edgeH1 = Part.makeLine(Pnt2,PntH1)
      edgeH2 = Part.makeLine(PntH1,PntH2)
      edgeH3 = Part.makeLine(PntH2,Pnt0)

    edge3 = Part.makeLine(Pnt3,Pnt4)
    edge4 = Part.Arc(Pnt4,Pnt5,Pnt6).toShape()
    #FreeCAD.Console.PrintMessage("Edges made h_arc_z: " + str(h_arc_z) + "\n")

    #if self.RealThread.isChecked():
    if self.rThread:
      aWire=Part.Wire([edge2,edge3,edge4])
    else:
      # bolt points
      PntB1 = Base.Vector(dia/2.0,0.0,-l)
      PntB2 = Base.Vector(0.0,0.0,-l)
      edgeB2 = Part.makeLine(PntB1,PntB2)
      if a_point <= (r + 0.00001):
        edgeB1 = Part.makeLine(Pnt6,PntB1)
        aWire=Part.Wire([edge2, edge3, edge4, edgeB1, edgeB2])
      else:
        edge5 = Part.makeLine(Pnt6,Pnt7)
        edgeB1 = Part.makeLine(Pnt7,PntB1)
        aWire=Part.Wire([edge2, edge3, edge4, edge5, edgeB1, edgeB2])



    hWire = Part.Wire([edge1,edgeH1,edgeH2,edgeH3]) # Cutter for recess-Shell
    hFace = Part.Face(hWire)
    hCut = hFace.revolve(Base.Vector(0.0,0.0,0.0),Base.Vector(0.0,0.0,1.0),360)
    #Part.show(hWire)

    headShell = aWire.revolve(Base.Vector(0.0,0.0,0.0),Base.Vector(0.0,0.0,1.0),360)
    #head = Part.Solid(headShell)
    #Part.show(aWire)
    #FreeCAD.Console.PrintMessage("the head with revolve: " + str(dia) + "\n")
    headFaces = headShell.Faces

    if (SType == 'ISO14583'):
      recess, recessShell = self.makeIso10664_3(tt, t_mean, k)
      recessShell = recessShell.cut(hCut)
      topFace = hCut.Faces[1]
      topFace = topFace.cut(recess)
      #Part.show(topFace)
      #Part.show(recessShell)
      #Part.show(headShell)
      headFaces.append(topFace.Faces[0])
      #headFaces.append(hCut.Faces[2])

    else:
      #Lengths and angles for calculation of recess positioning
      beta_cr = math.asin(mH /2.0 / rf)   # angle of recess edge
      tan_beta_cr = math.tan(beta_cr)
      # height of cross recess cutting
      hcr = k - rf + (mH/2.0) / tan_beta_cr
      #print 'hcr: ', hcr

      #Parameter for cross-recess type H: cT, mH
      recess, recessShell = self.makeCross_H3(cT, mH, hcr)
      recessShell = recessShell.cut(hCut)
      topFace = hCut.Faces[0]
      topFace = topFace.cut(recess)
      #Part.show(topFace)
      #Part.show(recessShell)
      #Part.show(headShell)
      headFaces.append(topFace.Faces[0])

    #Part.show(hCut)
    headFaces.extend(recessShell.Faces)


    #if self.RealThread.isChecked():
    if self.rThread:
      #head = self.cutIsoThread(head, dia, P, turns, l)
      rthread = self.makeShellthread(dia, P, halfturns, False, offSet)
      rthread.translate(Base.Vector(0.0, 0.0,-a_point -2.0*P))
      #head = head.fuse(rthread)
      #Part.show(rthread)
      for threadFace in rthread.Faces:
        headFaces.append(threadFace)

    newHeadShell = Part.Shell(headFaces)
    #Part.show(newHeadShell)
    head = Part.Solid(newHeadShell)

    return head


  # make Cheese head screw
  # ISO 1207 slotted screw
  # ISO 7048 cross recessed screw
  # ISO 14580 Hexalobular socket cheese head screws
  def makeIso1207(self,SType ='ISO1207', ThreadType ='M6',l=25.0):
    dia = self.getDia(ThreadType, False)
    '''
    if '(' in TreadType:
      threadString = ThreadType.lstrip('(M')
      dia = float(ThreadType.rstrip(')'))
    else:
      dia=float(ThreadType.lstrip('M'))
    '''
    #FreeCAD.Console.PrintMessage("the head with l: " + str(l) + "\n")
    if (SType == 'ISO1207') or (SType == 'ISO14580'):
       P, a, b, dk, dk_mean, da, k, n_min, r, t_min, x = FsData["iso1207def"][ThreadType]
    if SType == 'ISO7048':
       P, a, b, dk, dk_mean, da, k, r, x, cT, mH, mZ  = FsData["iso7048def"][ThreadType]
    if (SType == 'ISO14580'):
       tt, k, A, t_min = FsData["iso14580def"][ThreadType]

    #FreeCAD.Console.PrintMessage("the head with iso: " + str(dk) + "\n")

    #Length for calculation of head fillet
    r_fil = r*2.0
    beta = math.radians(5.0)   # angle of cheese head edge
    alpha = math.radians(90.0 - (90.0+5.0)/2.0)
    tan_beta = math.tan(beta)
    # top head diameter without fillet
    rK_top = dk/2.0 - k * tan_beta
    fillet_center_x = rK_top - r_fil + r_fil * tan_beta
    fillet_center_z = k - r_fil
    fillet_arc_x = fillet_center_x + r_fil * math.sin(alpha)
    fillet_arc_z = fillet_center_z + r_fil * math.cos(alpha)
    #FreeCAD.Console.PrintMessage("rK_top: " + str(rK_top) + "\n")

    if (b > (l - 1.0*P)):
       bmax = l- 1.0*P
    else:
       bmax = b

    ### make the new code with math.modf(l)
    residue, turns = math.modf((bmax)/P)
    halfturns = 2*int(turns)
    if residue < 0.5:
      a_point = l - (turns+1.0) * P
      halfturns = halfturns +1
    else:
      halfturns = halfturns + 2
      a_point = l - (turns+2.0) * P
    #halfturns = halfturns + 2
    offSet = r - a_point

    sqrt2_ = 1.0/math.sqrt(2.0)

    #Head Points
    Pnt2 = Base.Vector(fillet_center_x,0.0,k)
    Pnt3 = Base.Vector(fillet_arc_x,0.0,fillet_arc_z)
    Pnt4 = Base.Vector(fillet_center_x + r_fil*math.cos(beta),0.0,fillet_center_z+ r_fil * math.sin(beta))
    Pnt5 = Base.Vector(dk/2.0,0.0,0.0)
    Pnt6 = Base.Vector(dia/2.0+r,0.0,0.0)     #start of fillet between head and shank
    Pnt7 = Base.Vector(dia/2.0+r-r*sqrt2_,0.0,-r+r*sqrt2_) #arc-point of fillet
    Pnt8 = Base.Vector(dia/2.0,0.0,-r)        # end of fillet
    Pnt9 = Base.Vector(dia/2.0,0.0,-a_point)        # Start of thread
    #FreeCAD.Console.PrintMessage("Points defined fillet_center_x: " + str(fillet_center_x) + "\n")

    if (SType == 'ISO14580'):
      # Pnt0 = Base.Vector(0.0,0.0,k-A/4.0) #Center Point for countersunk
      Pnt0 = Base.Vector(0.0,0.0,k-A/8.0) #Center Point for flat countersunk
      PntFlat = Base.Vector(A/8.0,0.0,k-A/8.0) # End of flat part
      Pnt1 = Base.Vector(A/1.99,0.0,k)     #countersunk edge at head
      edgeCham0 = Part.makeLine(Pnt0,PntFlat)
      edgeCham1 = Part.makeLine(PntFlat,Pnt1)
      edgeCham2 = Part.makeLine(Pnt1,Pnt2)
      edge1 = Part.Wire([edgeCham1,edgeCham2]) # make head with countersunk
      PntH1 = Base.Vector(A/1.99,0.0, 2.0*k)

    else:
      Pnt0 = Base.Vector(0.0,0.0,k)
      edge1 = Part.makeLine(Pnt0,Pnt2)  # make flat head


    edge2 = Part.Arc(Pnt2,Pnt3,Pnt4).toShape()
    edge3 = Part.makeLine(Pnt4,Pnt5)
    edge4 = Part.makeLine(Pnt5,Pnt6)
    edge5 = Part.Arc(Pnt6,Pnt7,Pnt8).toShape()
    #FreeCAD.Console.PrintMessage("Edges made fillet_center_z: " + str(fillet_center_z) + "\n")

    if SType == 'ISO1207':
      #Parameter for slot-recess: dk, n_min, k, t_min
      recess = Part.makePlane(dk, n_min, \
        Base.Vector(dk/2.0,-n_min/2.0,k+1.0),Base.Vector(0.0,0.0,-1.0))
      recess = recess.extrude(Base.Vector(0.0,0.0,-t_min-1.0))

      if self.rThread:
        Pnt11 = Base.Vector(0.0,0.0,-r)        # helper point for real thread
        edgeZ1 = Part.makeLine(Pnt8,Pnt11)
        edgeZ0 = Part.makeLine(Pnt11,Pnt0)
        aWire=Part.Wire([edge1,edge2,edge3,edge4,edge5, \
            edgeZ1, edgeZ0])
      else:
        # bolt points
        PntB1 = Base.Vector(dia/2.0,0.0,-l)
        PntB2 = Base.Vector(0.0,0.0,-l)

        edgeB2 = Part.makeLine(PntB1,PntB2)

        if a_point <= r:
          edgeB1 = Part.makeLine(Pnt8,PntB1)
          aWire=Part.Wire([edge1,edge2,edge3,edge4,edge5, \
              edgeB1, edgeB2])
        else:
          edge6 = Part.makeLine(Pnt8,Pnt9)
          edgeB1 = Part.makeLine(Pnt9,PntB1)
          aWire=Part.Wire([edge1,edge2,edge3,edge4,edge5,edge6, \
              edgeB1, edgeB2])

      aFace =Part.Face(aWire)
      head = aFace.revolve(Base.Vector(0.0,0.0,0.0),Base.Vector(0.0,0.0,1.0),360.0)
      head = head.cut(recess)
      # FreeCAD.Console.PrintMessage("the head cut: " + str(dia) + "\n")
      #Part.show(head)
      if self.rThread:
        screwFaces = []
        for i in range(0, len(head.Faces)-1):
          screwFaces.append(head.Faces[i])
        rthread = self.makeShellthread(dia, P, halfturns, False, offSet)
        rthread.translate(Base.Vector(0.0, 0.0,-a_point -2.0*P))
        for threadFace in rthread.Faces:
          screwFaces.append(threadFace)

        screwShell = Part.Shell(screwFaces)
        head = Part.Solid(screwShell)



    else:
      if self.rThread:
        aWire=Part.Wire([edge1,edge2,edge3,edge4,edge5 ])
      else:
        # bolt points
        PntB1 = Base.Vector(dia/2.0,0.0,-l)
        PntB2 = Base.Vector(0.0,0.0,-l)

        edgeB2 = Part.makeLine(PntB1,PntB2)

        if a_point <= r:
          edgeB1 = Part.makeLine(Pnt8,PntB1)
          aWire=Part.Wire([edge1,edge2,edge3,edge4,edge5, \
              edgeB1, edgeB2])
        else:
          edge6 = Part.makeLine(Pnt8,Pnt9)
          edgeB1 = Part.makeLine(Pnt9,PntB1)
          aWire=Part.Wire([edge1,edge2,edge3,edge4,edge5,edge6, \
              edgeB1, edgeB2])

      #aFace =Part.Face(aWire)
      headShell = aWire.revolve(Base.Vector(0.0,0.0,0.0),Base.Vector(0.0,0.0,1.0),360.0)
      #FreeCAD.Console.PrintMessage("the head with revolve: " + str(dia) + "\n")

      if SType == 'ISO7048':
        # hCut should be just a cylinder
        hCut = Part.makeCylinder(fillet_center_x,k,Pnt0)
        recess, recessShell = self.makeCross_H3(cT, mH, k)
        recessShell = recessShell.cut(hCut)
        topFace = headShell.Faces[0].cut(recess)
        screwFaces = [topFace.Faces[0]]
        screwFaces.extend(recessShell.Faces)
      if (SType == 'ISO14580'):
        # Ring-cutter for recess shell
        PntH2 = Base.Vector(A/8.0,0.0, 2.0*k)
        edgeH1 = Part.makeLine(Pnt1,PntH1)
        edgeH2 = Part.makeLine(PntH1,PntH2)
        edgeH3 = Part.makeLine(PntH2,PntFlat)
        hWire = Part.Wire([edgeCham1,edgeH1,edgeH2,edgeH3]) # Cutter for recess-Shell
        hFace = Part.Face(hWire)
        hCut = hFace.revolve(Base.Vector(0.0,0.0,0.0),Base.Vector(0.0,0.0,1.0),360)
        #Part.show(hWire)

        recess, recessShell = self.makeIso10664_3(tt, t_min, k)
        recessShell = recessShell.cut(hCut)
        topFace = headShell.Faces[0].cut(recess)
        screwFaces = [topFace.Faces[0]]
        screwFaces.extend(recessShell.Faces)

      for i in range(1, len(headShell.Faces)):
        screwFaces.append(headShell.Faces[i])

      if self.rThread:
        #head = self.cutIsoThread(head, dia, P, turns, l)
        rthread = self.makeShellthread(dia, P, halfturns, False, offSet)
        rthread.translate(Base.Vector(0.0, 0.0,-a_point -2.0*P))
        #head = head.fuse(rthread)
        #Part.show(rthread)
        for threadFace in rthread.Faces:
          screwFaces.append(threadFace)

      screwShell = Part.Shell(screwFaces)
      head = Part.Solid(screwShell)

    return head


  # make the ISO 4017 Hex-head-screw
  # make the ISO 4014 Hex-head-bolt
  def makeIso4017_2(self, SType, ThreadType,l=40.0):
    dia = self.getDia(ThreadType, False)
    #FreeCAD.Console.PrintMessage("the head with l: " + str(l) + "\n")
    if SType == 'ISO4017':
      P, c, dw, e,k,r,s = FsData["iso4017head"][ThreadType]

      ### make the new code with math.modf(l)
      residue, turns = math.modf((l-1*P)/P)
      halfturns = 2*int(turns)

    if SType == 'ISO4014':
      P, b1, b2, b3, c, dw, e, k, r, s = FsData["iso4014head"][ThreadType]
      if l<= 125.0:
         b = b1
      else:
         if l<= 200.0:
            b = b2
         else:
            b = b3

      ### make the new code with math.modf(l)
      residue, turns = math.modf((b)/P)
      halfturns = 2*int(turns)

    if SType == 'ASMEB18.2.1.6':
      b, P, c, dw, e, k, r, s = FsData["asmeb18.2.1.6def"][ThreadType]
      if l > 6*25.4:
        b += 6.35

      ### make the new code with math.modf(l)
      residue, turns = math.modf((b)/P)
      halfturns = 2*int(turns)

    if residue < 0.5:
      a = l - (turns+1.0) * P
      halfturns = halfturns +1
    else:
      halfturns = halfturns + 2
      a = l - (turns+2.0) * P
    #halfturns = halfturns + 2
    offSet = r - a

    sqrt2_ = 1.0/math.sqrt(2.0)
    cham = (e-s)*math.sin(math.radians(15)) # needed for chamfer at head top

    #Head Points  Usage of k, s, cham, c, dw, dia, r, a
    #FreeCAD.Console.PrintMessage("the head with halfturns: " + str(halfturns) + "\n")
    Pnt0 = Base.Vector(0.0,0.0,k)
    Pnt2 = Base.Vector(s/2.0,0.0,k)
    Pnt3 = Base.Vector(s/math.sqrt(3.0),0.0,k-cham)
    Pnt4 = Base.Vector(s/math.sqrt(3.0),0.0,c)
    Pnt5 = Base.Vector(dw/2.0,0.0,c)
    Pnt6 = Base.Vector(dw/2.0,0.0,0.0)
    Pnt7 = Base.Vector(dia/2.0+r,0.0,0.0)     #start of fillet between head and shank
    Pnt8 = Base.Vector(dia/2.0+r-r*sqrt2_,0.0,-r+r*sqrt2_) #arc-point of fillet
    Pnt9 = Base.Vector(dia/2.0,0.0,-r)        # end of fillet
    Pnt10 = Base.Vector(dia/2.0,0.0,-a)        # Start of thread

    edge1 = Part.makeLine(Pnt0,Pnt2)
    edge2 = Part.makeLine(Pnt2,Pnt3)
    edge3 = Part.makeLine(Pnt3,Pnt4)
    edge4 = Part.makeLine(Pnt4,Pnt5)
    edge5 = Part.makeLine(Pnt5,Pnt6)
    edge6 = Part.makeLine(Pnt6,Pnt7)
    edge7 = Part.Arc(Pnt7,Pnt8,Pnt9).toShape()

    # create cutting tool for hexagon head
    # Parameters s, k, outer circle diameter =  e/2.0+10.0
    extrude = self.makeHextool(s, k, s*2.0)

    #if self.RealThread.isChecked():
    if self.rThread:
      Pnt11 = Base.Vector(0.0,0.0,-r)        # helper point for real thread
      edgeZ1 = Part.makeLine(Pnt9,Pnt11)
      edgeZ0 = Part.makeLine(Pnt11,Pnt0)
      aWire=Part.Wire([edge1,edge2,edge3,edge4,edge5,edge6,edge7, \
          edgeZ1, edgeZ0])

      aFace =Part.Face(aWire)
      head = aFace.revolve(Base.Vector(0.0,0.0,0.0),Base.Vector(0.0,0.0,1.0),360.0)
      #FreeCAD.Console.PrintMessage("the head with revolve: " + str(dia) + "\n")

      # Part.show(extrude)
      head = head.cut(extrude)
      #FreeCAD.Console.PrintMessage("the head cut: " + str(dia) + "\n")
      #Part.show(head)

      headFaces = []
      for i in range(18):
        headFaces.append(head.Faces[i])

      if (dia < 3.0) or (dia > 5.0):
        rthread = self.makeShellthread(dia, P, halfturns, True, offSet)
        rthread.translate(Base.Vector(0.0, 0.0,-a-2.0*P))
        #rthread.translate(Base.Vector(0.0, 0.0,-2.0*P))
        #Part.show(rthread)
        for tFace in rthread.Faces:
          headFaces.append(tFace)
        headShell = Part.Shell(headFaces)
        head = Part.Solid(headShell)
      else:
        rthread = self.makeShellthread(dia, P, halfturns, False, offSet)
        rthread.translate(Base.Vector(0.0, 0.0,-a-2.0*P))
        #rthread.translate(Base.Vector(0.0, 0.0,-2.0*P))
        #Part.show(rthread)
        for tFace in rthread.Faces:
          headFaces.append(tFace)
        headShell = Part.Shell(headFaces)
        head = Part.Solid(headShell)
        cyl = self.cutChamfer(dia, P, l)
        #FreeCAD.Console.PrintMessage("before the end of the cut: " + str(dia) + "\n")
        head = head.cut(cyl)

    else:
      # bolt points
      cham_t = P*math.sqrt(3.0)/2.0*17.0/24.0

      PntB0 = Base.Vector(0.0,0.0,-a)
      PntB1 = Base.Vector(dia/2.0,0.0,-l+cham_t)
      PntB2 = Base.Vector(dia/2.0-cham_t,0.0,-l)
      PntB3 = Base.Vector(0.0,0.0,-l)

      edgeB1 = Part.makeLine(Pnt10,PntB1)
      edgeB2 = Part.makeLine(PntB1,PntB2)
      edgeB3 = Part.makeLine(PntB2,PntB3)

      edgeZ0 = Part.makeLine(PntB3,Pnt0)
      if a <= r:
        edgeB1 = Part.makeLine(Pnt9,PntB1)
        aWire=Part.Wire([edge1,edge2,edge3,edge4,edge5,edge6,edge7, \
            edgeB1, edgeB2, edgeB3, edgeZ0])

      else:
        edge8 = Part.makeLine(Pnt9,Pnt10)
        edgeB1 = Part.makeLine(Pnt10,PntB1)
        aWire=Part.Wire([edge1,edge2,edge3,edge4,edge5,edge6,edge7,edge8, \
            edgeB1, edgeB2, edgeB3, edgeZ0])

      aFace =Part.Face(aWire)
      head = aFace.revolve(Base.Vector(0.0,0.0,0.0),Base.Vector(0.0,0.0,1.0),360.0)
      #FreeCAD.Console.PrintMessage("the head with revolve: " + str(dia) + "\n")

      # Part.show(extrude)
      head = head.cut(extrude)
      #FreeCAD.Console.PrintMessage("the head cut: " + str(dia) + "\n")

    return head


  # EN 1662 Hex-head-bolt with flange - small series
  # EN 1665 Hexagon bolts with flange, heavy series
  def makeEN1662_2(self,SType ='EN1662', ThreadType ='M8',l=25.0):
    dia = self.getDia(ThreadType, False)
    #FreeCAD.Console.PrintMessage("the head with l: " + str(l) + "\n")
    if SType == 'EN1662':
       P, b0, b1, b2, b3, c, dc, dw, e, k, kw,f, r1, s = FsData["en1662def"][ThreadType]
    elif SType == 'EN1665':
       P, b0, b1, b2, b3, c, dc, dw, e, k, kw,f, r1, s = FsData["en1665def"][ThreadType]
    elif SType == 'ASMEB18.2.1.8':
       b0, P, c, dc, kw, r1, s = FsData["asmeb18.2.1.8def"][ThreadType]
       b = b0
    if l< b0:
       b = l - 2*P
    elif (SType != 'ASME18.2.1.8'):
       if l<= 125.0:
          b = b1
       else:
          if l<= 200.0:
             b = b2
          else:
             b = b3

    #FreeCAD.Console.PrintMessage("the head with isoEN1662: " + str(c) + "\n")
    cham = s*(2.0/math.sqrt(3.0)-1.0)*math.sin(math.radians(25)) # needed for chamfer at head top

    ### make the new code with math.modf(l)
    residue, turns = math.modf((b)/P)
    halfturns = 2*int(turns)
    if residue < 0.5:
      a_point = l - (turns+1.0) * P
      halfturns = halfturns +1
    else:
      halfturns = halfturns + 2
      a_point = l - (turns+2.0) * P
    #halfturns = halfturns + 2
    offSet = r1 - a_point

    sqrt2_ = 1.0/math.sqrt(2.0)

    # Flange is made with a radius of c
    beta = math.radians(25.0)
    tan_beta = math.tan(beta)

    # Calculation of Arc points of flange edge using dc and c
    arc1_x = dc/2.0 - c/2.0 + (c/2.0)*math.sin(beta)
    arc1_z = c/2.0 + (c/2.0)*math.cos(beta)

    hF = arc1_z + (arc1_x -s/2.0) * tan_beta  # height of flange at center

    kmean = arc1_z + (arc1_x - s/math.sqrt(3.0)) * tan_beta + kw * 1.1 + cham
    #kmean = k * 0.95


    #Hex-Head Points
    #FreeCAD.Console.PrintMessage("the head with math a: " + str(a_point) + "\n")
    PntH0 = Base.Vector(0.0,0.0,kmean*0.9)
    PntH1 = Base.Vector(s/2.0*0.8 - r1/2.0,0.0,kmean*0.9)
    PntH1a = Base.Vector(s/2.0*0.8-r1/2.0+r1/2.0*sqrt2_,0.0,kmean*0.9 +r1/2.0 -r1/2.0*sqrt2_)
    PntH1b = Base.Vector(s/2.0*0.8,0.0,kmean*0.9 +r1/2.0)
    PntH2 = Base.Vector(s/2.0*0.8,0.0,kmean -r1)
    PntH2a = Base.Vector(s/2.0*0.8+r1-r1*sqrt2_,0.0,kmean -r1 +r1*sqrt2_)
    PntH2b = Base.Vector(s/2.0*0.8 + r1 ,0.0,kmean)
    PntH3 = Base.Vector(s/2.0,0.0,kmean)
    #PntH4 = Base.Vector(s/math.sqrt(3.0),0.0,kmean-cham)   #s/math.sqrt(3.0)
    #PntH5 = Base.Vector(s/math.sqrt(3.0),0.0,c)
    #PntH6 = Base.Vector(0.0,0.0,c)

    edgeH1 = Part.makeLine(PntH0,PntH1)
    edgeH2 = Part.Arc(PntH1,PntH1a,PntH1b).toShape()
    edgeH3 = Part.makeLine(PntH1b,PntH2)
    edgeH3a = Part.Arc(PntH2,PntH2a,PntH2b).toShape()
    edgeH3b = Part.makeLine(PntH2b,PntH3)

    hWire=Part.Wire([edgeH1,edgeH2,edgeH3,edgeH3a,edgeH3b])
    topShell = hWire.revolve(Base.Vector(0.0,0.0,0.0),Base.Vector(0.0,0.0,1.0),360)
    #Part.show(hWire)
    #Part.show(topShell)

    # create a cutter ring to generate the chamfer at the top of the hex
    chamHori = s/math.sqrt(3.0) - s/2.0
    PntC1 = Base.Vector(s/2.0-chamHori,0.0,kmean+kmean)
    PntC2 = Base.Vector(s/math.sqrt(3.0)+chamHori,0.0,kmean+kmean)
    PntC3 = Base.Vector(s/2.0-chamHori,0.0,kmean+cham)
    PntC4 = Base.Vector(s/math.sqrt(3.0)+chamHori,0.0,kmean-cham-cham)   #s/math.sqrt(3.0)
    edgeC1 = Part.makeLine(PntC3, PntC1)
    edgeC2 = Part.makeLine(PntC1, PntC2)
    edgeC3 = Part.makeLine(PntC2, PntC4)
    edgeC4 = Part.makeLine(PntC4, PntC3)
    cWire = Part.Wire([edgeC4, edgeC1, edgeC2, edgeC3])
    cFace = Part.Face(cWire)
    chamCut = cFace.revolve(Base.Vector(0.0,0.0,0.0),Base.Vector(0.0,0.0,1.0),360)
    #Part.show(cWire)
    #Part.show(chamCut)


    # create hexagon
    mhex=Base.Matrix()
    mhex.rotateZ(math.radians(60.0))
    polygon = []
    vhex=Base.Vector(s/math.sqrt(3.0),0.0,kmean)
    for i in range(6):
       polygon.append(vhex)
       vhex = mhex.multiply(vhex)
    polygon.append(vhex)
    hexagon = Part.makePolygon(polygon)
    hexFace = Part.Face(hexagon)
    solidHex = hexFace.extrude(Base.Vector(0.0,0.0,c-kmean))
    #Part.show(solidHex)
    hexCham = solidHex.cut(chamCut)
    #Part.show(hexCham)

    topFaces = topShell.Faces

    topFaces.append(hexCham.Faces[6])
    topFaces.append(hexCham.Faces[12])
    topFaces.append(hexCham.Faces[14])
    topFaces.append(hexCham.Faces[13])
    topFaces.append(hexCham.Faces[8])
    topFaces.append(hexCham.Faces[2])
    topFaces.append(hexCham.Faces[1])

    hexFaces = [hexCham.Faces[5], hexCham.Faces[11], hexCham.Faces[10]]
    hexFaces.extend([hexCham.Faces[9], hexCham.Faces[3], hexCham.Faces[0]])
    hexShell = Part.Shell(hexFaces)

    # Center of flange:
    Pnt0 = Base.Vector(0.0,0.0,hF)
    Pnt1 = Base.Vector(s/2.0,0.0,hF)

    # arc edge of flange:
    Pnt2 = Base.Vector(arc1_x,0.0,arc1_z)
    Pnt3 = Base.Vector(dc/2.0,0.0,c/2.0)
    Pnt4 = Base.Vector((dc-c)/2.0,0.0,0.0)

    Pnt5 = Base.Vector(dia/2.0+r1,0.0,0.0)     #start of fillet between head and shank
    Pnt6 = Base.Vector(dia/2.0+r1-r1*sqrt2_,0.0,-r1+r1*sqrt2_) #arc-point of fillet
    Pnt7 = Base.Vector(dia/2.0,0.0,-r1)        # end of fillet
    Pnt8 = Base.Vector(dia/2.0,0.0,-a_point)        # Start of thread

    edge1 = Part.makeLine(Pnt0,Pnt1)
    edge2 = Part.makeLine(Pnt1,Pnt2)
    edge3 = Part.Arc(Pnt2,Pnt3,Pnt4).toShape()
    edge4 = Part.makeLine(Pnt4,Pnt5)
    edge5 = Part.Arc(Pnt5,Pnt6,Pnt7).toShape()

    # make a cutter for the hexShell
    PntHC1 = Base.Vector(0.0,0.0,arc1_z)
    PntHC2 = Base.Vector(0.0,0.0,0.0)

    edgeHC1 = Part.makeLine(Pnt2,PntHC1)
    edgeHC2 = Part.makeLine(PntHC1,PntHC2)
    edgeHC3 = Part.makeLine(PntHC2,Pnt0)

    HCWire = Part.Wire([edge2, edgeHC1, edgeHC2, edgeHC3, edge1])
    HCFace = Part.Face(HCWire)
    hex2Cut = HCFace.revolve(Base.Vector(0.0,0.0,0.0),Base.Vector(0.0,0.0,1.0),360)

    hexShell = hexShell.cut(hex2Cut)
    #Part.show(hexShell)

    topFaces.extend(hexShell.Faces)

    # bolt points
    cham_t = P*math.sqrt(3.0)/2.0*17.0/24.0

    PntB0 = Base.Vector(0.0,0.0,-a_point)
    PntB1 = Base.Vector(dia/2.0,0.0,-l+cham_t)
    PntB2 = Base.Vector(dia/2.0-cham_t,0.0,-l)
    PntB3 = Base.Vector(0.0,0.0,-l)

    edgeB2 = Part.makeLine(PntB1,PntB2)
    edgeB3 = Part.makeLine(PntB2,PntB3)

    #if self.RealThread.isChecked():
    if self.rThread:
      aWire=Part.Wire([edge2,edge3,edge4,edge5])
      boltIndex = 4

    else:
      if a_point <=r1:
        edgeB1 = Part.makeLine(Pnt7,PntB1)
        aWire=Part.Wire([edge2,edge3,edge4,edge5, edgeB1, edgeB2, edgeB3])
        boltIndex = 7
      else:
        edgeB1 = Part.makeLine(Pnt8,PntB1)
        edge6 = Part.makeLine(Pnt7,Pnt8)
        aWire=Part.Wire([edge2,edge3,edge4,edge5,edge6, \
            edgeB1, edgeB2, edgeB3])
        boltIndex = 8


    #aFace =Part.Face(aWire)
    #Part.show(aWire)
    headShell = aWire.revolve(Base.Vector(0.0,0.0,0.0),Base.Vector(0.0,0.0,1.0),360)
    #FreeCAD.Console.PrintMessage("the head with revolve: " + str(dia) + "\n")
    #Part.show(headShell)
    chamFace = headShell.Faces[0].cut(solidHex)
    #Part.show(chamFace)

    topFaces.append(chamFace.Faces[0])
    for i in range(1,boltIndex):
      topFaces.append(headShell.Faces[i])


    if self.rThread:
      if (dia < 3.0) or (dia > 5.0):
        rthread = self.makeShellthread(dia, P, halfturns, True, offSet)
        rthread.translate(Base.Vector(0.0, 0.0,-a_point-2.0*P))
        for tFace in rthread.Faces:
          topFaces.append(tFace)
        headShell = Part.Shell(topFaces)
        screw = Part.Solid(headShell)
      else:
        rthread = self.makeShellthread(dia, P, halfturns, False, offSet)
        rthread.translate(Base.Vector(0.0, 0.0,-a_point-2.0*P))
        for tFace in rthread.Faces:
          topFaces.append(tFace)
        headShell = Part.Shell(topFaces)
        head = Part.Solid(headShell)
        cyl = self.cutChamfer(dia, P, l)
        #FreeCAD.Console.PrintMessage("before the end of the cut: " + str(dia) + "\n")
        screw = head.cut(cyl)
    else:
      screwShell = Part.Shell(topFaces)
      screw = Part.Solid(screwShell)

    return screw


  # also used for ISO 7046 countersunk flat head screws with H cross recess
  # also used for ISO 7047 raised countersunk head screws with H cross recess
  # also used for ISO 10642 Hexagon socket countersunk head screws
  # also used for ISO 14582 Hexalobular socket countersunk head screws, high head
  # also used for ISO 14584 Hexalobular socket raised countersunk head screws
  def makeIso7046(self, SType ='ISO7046', ThreadType ='M6',l=25.0):
    dia = self.getDia(ThreadType, False)
    #FreeCAD.Console.PrintMessage("der 2009Kopf mit l: " + str(l) + "\n")
    if (SType == 'ISO10642'):
      P,b,dk_theo,dk_mean,da, ds_min, e, k, r, s_mean, t, w = FsData["iso10642def"][ThreadType]
      ePrax = s_mean / math.sqrt(3.0) / 0.99
      ht = 0.0
      a = 2*P
      t_mean = t
    elif (SType == 'ASMEB18.3.2'):
      P, b, dk_theo, dk_mean, k, r, s_mean, t = FsData["asmeb18.3.2def"][ThreadType]
      ePrax = s_mean / math.sqrt(3.0) / 0.99
      ht = 0.0
      a = 2*P
      t_mean = t
    else: #still need the data from iso2009def, but this screw can not created here
      P, a, b, dk_theo, dk_mean, k, n_min, r, t_mean, x = FsData["iso2009def"][ThreadType]
      ht = 0.0 # Head height of flat head
    if SType == 'ISO7046':
      cT, mH, mZ  = FsData["iso7046def"][ThreadType]
    if (SType == 'ISO7047'):
      rf, t_mean, cT, mH, mZ = FsData["Raised_countersunk_def"][ThreadType]
      #Lengths and angles for calculation of head rounding
      beta = math.asin(dk_mean /2.0 / rf)   # angle of head edge
      tan_beta = math.tan(beta)
      alpha = beta/2.0 # half angle
      # height of raised head top
      ht = rf - (dk_mean/2.0) / tan_beta
      #print 'he: ', he
      h_arc_x = rf * math.sin(alpha)
      h_arc_z = ht - rf + rf * math.cos(alpha)
      #FreeCAD.Console.PrintMessage("h_arc_z: " + str(h_arc_z) + "\n")

    if (SType == 'ISO14582'):
      P, a, b, dk_theo, dk_mean, k, r, tt, A, t_mean = FsData["iso14582def"][ThreadType]
      ePrax = A / 2.0 / 0.99

    if (SType == 'ISO14584'):
      P, b, dk_theo, dk_mean, f, k, r, rf, x, tt, A, t_mean = FsData["iso14584def"][ThreadType]
      ePrax = A / 2.0 / 0.99
      #Lengths and angles for calculation of head rounding
      beta = math.asin(dk_mean /2.0 / rf)   # angle of head edge
      tan_beta = math.tan(beta)
      ctp = - (dk_mean/2.0) / tan_beta # Center Top Edge = center for rf
      betaA = math.asin(ePrax / rf)   # angle of head edge at start of recess
      ht = ctp + ePrax / math.tan(betaA)
      alpha = betaA + (beta - betaA)/2.0 # half angle of top Arc
      h_arc_x = rf * math.sin(alpha)
      h_arc_z = ctp + rf * math.cos(alpha)


    #FreeCAD.Console.PrintMessage("the head with iso r: " + str(r) + "\n")
    cham = (dk_theo - dk_mean)/2.0
    rad225 = math.radians(22.5)
    rad45 = math.radians(45.0)
    rtan = r*math.tan(rad225)
    #FreeCAD.Console.PrintMessage("Checking rtan: " + str(rtan) + "\n")

    if (b > (l - k - rtan/2.0 - 1.0*P)):
      bmax = l - k - rtan/2.0 - 1.0*P
    else:
      bmax = b

    ### make the new code with math.modf(l)
    residue, turns = math.modf((bmax)/P)
    halfturns = 2*int(turns)
    if residue < 0.5:
      a_point = l - (turns+1.0) * P
      halfturns = halfturns +1
    else:
      halfturns = halfturns + 2
      a_point = l - (turns+2.0) * P
    #halfturns = halfturns + 2
    offSet = k + rtan - a_point

    #Head Points
    Pnt1 = Base.Vector(dk_mean/2.0,0.0,0.0)
    Pnt2 = Base.Vector(dk_mean/2.0,0.0,-cham)
    Pnt3 = Base.Vector(dia/2.0+r-r*math.cos(rad45),0.0,-k-rtan+r*math.sin(rad45))

    # Arc-points
    Pnt4 = Base.Vector(dia/2.0+r-r*(math.cos(rad225)),0.0,-k-rtan+r*math.sin(rad225))
    Pnt5 = Base.Vector(dia/2.0,0.0,-k-rtan)
    Pnt6 = Base.Vector(dia/2.0,0.0,-a_point)

    if (SType == 'ISO10642') or (SType == 'ISO14582') or (SType == 'ASMEB18.3.2'):
      if (SType == 'ISO10642') or (SType == 'ASMEB18.3.2'):
        recess, recessShell = self.makeAllen2(s_mean, t_mean, 0.0 )
        Pnt0 = Base.Vector(ePrax/2.0,0.0,-ePrax/2.0)
        PntCham = Base.Vector(ePrax,0.0,0.0)
        edge1 = Part.makeLine(Pnt0,PntCham)
        edgeCham2 = Part.makeLine(PntCham,Pnt1)
        edge2 = Part.makeLine(Pnt1,Pnt2)
        edge2 = Part.Wire([edgeCham2,edge2])
        PntH0 = Base.Vector(ePrax/2.0,0.0, ht + k)
        PntH1 = Base.Vector(ePrax,0.0, ht + k)
      if (SType == 'ISO14582'):
        recess, recessShell = self.makeIso10664_3(tt, t_mean, 0.0) # hexalobular recess
        Pnt0 = Base.Vector(0.0,0.0,0.0)
        edge1 = Part.makeLine(Pnt0,Pnt1)
        edge2 = Part.makeLine(Pnt1,Pnt2)


      # bolt points with bolt chamfer
      cham_b = P*math.sqrt(3.0)/2.0*17.0/24.0

      PntB1 = Base.Vector(dia/2.0,0.0,-l+cham_b)
      PntB2 = Base.Vector(dia/2.0-cham_b,0.0,-l)
      PntB3 = Base.Vector(0.0,0.0,-l)
      if a_point <= (k + rtan):
        edgeB0 = Part.makeLine(Pnt5,PntB1)
      else:
        edgeB0 = Part.makeLine(Pnt6,PntB1)
      edgeB2 = Part.makeLine(PntB1,PntB2)
      edgeB3 = Part.makeLine(PntB2,PntB3)
      edgeB1 = Part.Wire([edgeB2,edgeB3])

    else:
      # bolt points
      PntB1 = Base.Vector(dia/2.0,0.0,-l)
      PntB2 = Base.Vector(0.0,0.0,-l)
      if a_point <= (k + rtan):
        edgeB0 = Part.makeLine(Pnt5,PntB1)
      else:
        edgeB0 = Part.makeLine(Pnt6,PntB1)
      edgeB1 = Part.makeLine(PntB1,PntB2)

      if (SType == 'ISO7047'): # make raised head rounding
        Pnt0 = Base.Vector(0.0,0.0,ht)
        Pnt0arc = Base.Vector(h_arc_x,0.0,h_arc_z)
        edge1 = Part.Arc(Pnt0,Pnt0arc,Pnt1).toShape()
        edge2 = Part.makeLine(Pnt1,Pnt2)
        PntH0 = Base.Vector(0.0,0.0, ht + k)
        PntH1 = Base.Vector(dk_mean/2.0,0.0, ht + k)
        recess, recessShell = self.makeCross_H3(cT, mH, ht)
      if (SType == 'ISO7046'):
        # ISO7046
        Pnt0 = Base.Vector(0.0,0.0,ht)
        edge1 = Part.makeLine(Pnt0,Pnt1)  # make flat head
        edge2 = Part.makeLine(Pnt1,Pnt2)
        recess, recessShell = self.makeCross_H3(cT, mH, ht)

      if (SType == 'ISO14584'): # make raised head rounding with chamfer
        Pnt0 = Base.Vector(ePrax/2.0,0.0,ht-ePrax/4.0)
        PntCham = Base.Vector(ePrax,0.0,ht)
        PntArc = Base.Vector(h_arc_x,0.0,h_arc_z)
        edge1 = Part.makeLine(Pnt0,PntCham)
        edgeArc = Part.Arc(PntCham,PntArc,Pnt1).toShape()
        edge2 = Part.makeLine(Pnt1,Pnt2)
        edge2 = Part.Wire([edgeArc,edge2])
        PntH0 = Base.Vector(ePrax/2.0,0.0, ht + k)
        PntH1 = Base.Vector(ePrax,0.0, ht + k)
        recess, recessShell = self.makeIso10664_3(tt, t_mean, ht) # hexalobular recess

    edge3 = Part.makeLine(Pnt2,Pnt3)
    edgeArc = Part.Arc(Pnt3,Pnt4,Pnt5).toShape()
    edgeArc1 = Part.makeLine(Pnt3,Pnt4)
    edgeArc2 = Part.makeLine(Pnt4,Pnt5)
    edge6 = Part.makeLine(Pnt5,Pnt6)

    if self.rThread:
      #aWire=Part.Wire([edge1,edge2,edge3,edgeArc])
      aWire=Part.Wire([edge2,edge3,edgeArc])
    else:
      if a_point <= (k + rtan):
        aWire=Part.Wire([edge2,edge3,edgeArc, edgeB0, edgeB1])
      else:
        aWire=Part.Wire([edge2,edge3,edgeArc,edge6, edgeB0, edgeB1])

    #Part.show(aWire)
    headShell = aWire.revolve(Base.Vector(0.0,0.0,0.0),Base.Vector(0.0,0.0,1.0),360)
    headFaces = headShell.Faces
    #Part.show(headShell)

    if (SType == 'ISO7046') or (SType == 'ISO14582'):
      # hCut is just a cylinder for ISO7046
      hCut = Part.makeCylinder(dk_mean/2.0,k,Pnt0)
      #Part.show(hCut)
      topFace = hCut.Faces[2]
    else:
      edgeH1 = Part.makeLine(Pnt1,PntH1)
      edgeH2 = Part.makeLine(PntH1,PntH0)
      edgeH3 = Part.makeLine(PntH0,Pnt0)
      hWire = Part.Wire([edge1,edgeH3,edgeH2,edgeH1]) # Cutter for recess-Shell
      hWire.reverse()  # a fix to work with ver 18
      hFace = Part.Face(hWire)
      hCut = hFace.revolve(Base.Vector(0.0,0.0,0.0),Base.Vector(0.0,0.0,1.0),360)
      #Part.show(hWire)
      topFace = hCut.Faces[0]

    recessShell = recessShell.cut(hCut)
    topFace = topFace.cut(recess)
    #Part.show(topFace)
    #Part.show(recessShell)
    #Part.show(headShell)
    headFaces.append(topFace.Faces[0])
    headFaces.extend(recessShell.Faces)


    if (SType == 'ISO10642') or (SType == 'ISO14582') or (SType == 'ASMEB18.3.2'):
      if self.rThread:
        if (dia < 3.0) or (dia > 5.0):
          #if True:
          rthread = self.makeShellthread(dia, P, halfturns, True, offSet)
          rthread.translate(Base.Vector(0.0, 0.0,-a_point -2.0*P))
          #head = head.fuse(rthread)
          #Part.show(rthread)
          for threadFace in rthread.Faces:
            headFaces.append(threadFace)

          screwShell = Part.Shell(headFaces)
          screw = Part.Solid(screwShell)
        else:
          '''
          # head = self.cutIsoThread(head, dia, P, turns, l)
          rthread = self.makeShellthread(dia, P, halfturns, False)
          rthread.translate(Base.Vector(0.0, 0.0,-a_point-2.0*P))
          head = head.fuse(rthread)
          head = head.removeSplitter()
          cyl = self.cutChamfer(dia, P, l)
          #FreeCAD.Console.PrintMessage("before the end of the cut: " + str(dia) + "\n")
          head = head.cut(cyl)
          '''

          rthread = self.makeShellthread(dia, P, halfturns, False, offSet)
          rthread.translate(Base.Vector(0.0, 0.0,-a_point -2.0*P))
          #head = head.fuse(rthread)
          #Part.show(rthread)
          for threadFace in rthread.Faces:
            headFaces.append(threadFace)

          screwShell = Part.Shell(headFaces)
          screw = Part.Solid(screwShell)
          cyl = self.cutChamfer(dia, P, l)
          screw = screw.cut(cyl)
      else:
        screwShell = Part.Shell(headFaces)
        screw = Part.Solid(screwShell)

    else:
      if self.rThread:
        rthread = self.makeShellthread(dia, P, halfturns, False, offSet)
        rthread.translate(Base.Vector(0.0, 0.0,-a_point -2.0*P))
        #head = head.fuse(rthread)
        #Part.show(rthread)
        for threadFace in rthread.Faces:
          headFaces.append(threadFace)

      screwShell = Part.Shell(headFaces)
      screw = Part.Solid(screwShell)



    return screw


  # make ISO 4762 Allan Screw head
  # DIN 7984 Allan Screw head
  # ISO 14579 Hexalobular socket head cap screws
  def makeIso4762(self, SType ='ISO4762', ThreadType ='M6',l=25.0):
    dia = self.getDia(ThreadType, False)
    #FreeCAD.Console.PrintMessage("der 4762Kopf mit l: " + str(l) + "\n")
    #FreeCAD.Console.PrintMessage("the head with iso r: " + str(r) + "\n")
    if SType == 'ISO14579':
      P, b, dk_max, da, ds_mean, e, lf, k, r, s_mean, t, v, dw, w = FsData["iso4762def"][ThreadType]
      tt, A, t = FsData["iso14579def"][ThreadType]
      #Head Points 30° countersunk
      # Pnt0 = Base.Vector(0.0,0.0,k-A/4.0) #Center Point for countersunk
      Pnt0 = Base.Vector(0.0,0.0,k-A/8.0) #Center Point for flat countersunk
      PntFlat = Base.Vector(A/8.0,0.0,k-A/8.0) # End of flat part
      Pnt1 = Base.Vector(A/1.99,0.0,k)     #countersunk edge at head
      edgeCham0 = Part.makeLine(Pnt0,PntFlat)
      edgeCham1 = Part.makeLine(PntFlat,Pnt1)
      edge1 = Part.Wire([edgeCham0,edgeCham1])

      # Here is the next approach to shorten the head building time
      # Make two helper points to create a cutting tool for the
      # recess and recess shell.
      PntH1 = Base.Vector(A/1.99,0.0, 2.0*k)

    elif SType == 'DIN7984':
      P, b, dk_max, da, ds_min, e, k, r, s_mean, t, v, dw = FsData["din7984def"][ThreadType]
      e_cham = 2.0 * s_mean / math.sqrt(3.0)
      #Head Points 45° countersunk
      Pnt0 = Base.Vector(0.0,0.0,k-e_cham/1.99/2.0) #Center Point for countersunk
      PntFlat = Base.Vector(e_cham/1.99/2.0,0.0,k-e_cham/1.99/2.0) # End of flat part
      Pnt1 = Base.Vector(e_cham/1.99,0.0,k)     #countersunk edge at head
      edgeCham0 = Part.makeLine(Pnt0,PntFlat)
      edgeCham1 = Part.makeLine(PntFlat,Pnt1)
      edge1 = Part.Wire([edgeCham0,edgeCham1])
      PntH1 = Base.Vector(e_cham/1.99,0.0, 2.0*k)

    elif SType == 'DIN6912':
      P, b, dk_max, da, ds_min, e, k, r, s_mean, t, t2, v, dw = FsData["din6912def"][ThreadType]
      e_cham = 2.0 * s_mean / math.sqrt(3.0)
      #Head Points 45° countersunk
      Pnt0 = Base.Vector(0.0,0.0,k-e_cham/1.99/2.0) #Center Point for countersunk
      PntFlat = Base.Vector(e_cham/1.99/2.0,0.0,k-e_cham/1.99/2.0) # End of flat part
      Pnt1 = Base.Vector(e_cham/1.99,0.0,k)     #countersunk edge at head
      edgeCham0 = Part.makeLine(Pnt0,PntFlat)
      edgeCham1 = Part.makeLine(PntFlat,Pnt1)
      edge1 = Part.Wire([edgeCham0,edgeCham1])
      PntH1 = Base.Vector(e_cham/1.99,0.0, 2.0*k)

    elif (SType == 'ISO4762') or (SType == 'ASMEB18.3.1A'):
      if SType == 'ISO4762':
        P, b, dk_max, da, ds_mean, e, lf, k, r, s_mean, t, v, dw, w = FsData["iso4762def"][ThreadType]
      if SType == 'ASMEB18.3.1A':
        P, b, dk_max, k, r, s_mean, t, v, dw = FsData["asmeb18.3.1adef"][ThreadType]
      e_cham = 2.0 * s_mean / math.sqrt(3.0)
      #Head Points 45° countersunk
      Pnt0 = Base.Vector(0.0,0.0,k-e_cham/1.99/2.0) #Center Point for countersunk
      PntFlat = Base.Vector(e_cham/1.99/2.0,0.0,k-e_cham/1.99/2.0) # End of flat part
      Pnt1 = Base.Vector(e_cham/1.99,0.0,k)     #countersunk edge at head
      edgeCham0 = Part.makeLine(Pnt0,PntFlat)
      edgeCham1 = Part.makeLine(PntFlat,Pnt1)
      edge1 = Part.Wire([edgeCham0,edgeCham1])
      PntH1 = Base.Vector(e_cham/1.99,0.0, 2.0*k)


    PntH2 = Base.Vector(0.0,0.0, 2.0*k)
    edgeH1 = Part.makeLine(Pnt1,PntH1)
    edgeH2 = Part.makeLine(PntH1,PntH2)
    edgeH3 = Part.makeLine(PntH2,Pnt0)
    hWire = Part.Wire([edge1,edgeH1,edgeH2,edgeH3]) # Cutter for recess-Shell
    hFace = Part.Face(hWire)
    hCut = hFace.revolve(Base.Vector(0.0,0.0,0.0),Base.Vector(0.0,0.0,1.0),360)
    #Part.show(hWire)
    '''


    PntH2 = Base.Vector(A/8.0,0.0, 2.0*k)
    edgeH1 = Part.makeLine(Pnt1,PntH1)
    edgeH2 = Part.makeLine(PntH1,PntH2)
    edgeH3 = Part.makeLine(PntH2,PntFlat)
    hWire = Part.Wire([edgeCham1,edgeH1,edgeH2,edgeH3]) # Cutter for recess-Shell
    hFace = Part.Face(hWire)
    hCut = hFace.revolve(Base.Vector(0.0,0.0,0.0),Base.Vector(0.0,0.0,1.0),360)
    #Part.show(hWire)
    '''


    sqrt2_ = 1.0/math.sqrt(2.0)
    #depth = s_mean / 3.0

    '''
    if (b > l - 2*P):
       bmax = l-2*P
    else:
       bmax = b
    halfturns = round(2.0*(bmax+P)/P) # number of thread turns
    if self.RealThread.isChecked():
      a_real = l-(halfturns+2)*P/2.0  # point to fuse real thread
    else:
      a_real = l-halfturns*P/2.0  # starting point of thread
    if a_real < r:
      a_point = r*1.3
    else:
      a_point = a_real
    '''


    if (b > (l - 1.0*P)):
       bmax = l- 1.0*P
    else:
       bmax = b

    ### make the new code with math.modf(l)
    residue, turns = math.modf((bmax)/P)
    halfturns = 2*int(turns)
    if residue < 0.5:
      a_point = l - (turns+1.0) * P
      halfturns = halfturns +1
    else:
      halfturns = halfturns + 2
      a_point = l - (turns+2.0) * P
    #halfturns = halfturns + 2
    offSet = r - a_point
    #FreeCAD.Console.PrintMessage("The transition at a: " + str(a) + " turns " + str(turns) + "\n")




    #rad30 = math.radians(30.0)
    #Head Points
    Pnt2 = Base.Vector(dk_max/2.0-v,0.0,k)   #start of fillet
    Pnt3 = Base.Vector(dk_max/2.0-v+v*sqrt2_,0.0,k-v+v*sqrt2_) #arc-point of fillet
    Pnt4 = Base.Vector(dk_max/2.0,0.0,k-v)   #end of fillet
    Pnt5 = Base.Vector(dk_max/2.0,0.0,(dk_max-dw)/2.0) #we have a chamfer here
    Pnt6 = Base.Vector(dw/2.0,0.0,0.0)           #end of chamfer
    Pnt7 = Base.Vector(dia/2.0+r,0.0,0.0)     #start of fillet between head and shank
    Pnt8 = Base.Vector(dia/2.0+r-r*sqrt2_,0.0,-r+r*sqrt2_) #arc-point of fillet
    Pnt9 = Base.Vector(dia/2.0,0.0,-r)        # end of fillet
    Pnt10 = Base.Vector(dia/2.0,0.0,-a_point)        # start of thread

    edge1 = Part.makeLine(Pnt0,Pnt1)
    edge2 = Part.makeLine(Pnt1,Pnt2)
    edge3 = Part.Arc(Pnt2,Pnt3,Pnt4).toShape()
    edge4 = Part.makeLine(Pnt4,Pnt5)
    edge5 = Part.makeLine(Pnt5,Pnt6)
    edge6 = Part.makeLine(Pnt6,Pnt7)
    edge7 = Part.Arc(Pnt7,Pnt8,Pnt9).toShape()

    '''
    # bolt points
    PntB1 = Base.Vector(dia/2.0,0.0,-l-P)  # Chamfer is made with a cut later
    PntB2 = Base.Vector(0.0,0.0,-l-P)
    #PntB3 = Base.Vector(0.0,0.0,-l)

    edgeB0 = Part.makeLine(Pnt10,PntB1)
    edgeB1 = Part.makeLine(PntB1,PntB2)
    #edgeB2 = Part.makeLine(PntB2,PntB3)
    edgeZ0 = Part.makeLine(PntB2,Pnt0)


    aWire=Part.Wire([edge1,edge2,edge3,edge4,edge5,edge6,edge7,edge8, \
        edgeB0, edgeB1, edgeZ0])
    '''



    if self.rThread:
      aWire=Part.Wire([edge2,edge3,edge4,edge5,edge6,edge7])

    else:
      # bolt points
      cham_t = P*math.sqrt(3.0)/2.0*17.0/24.0

      PntB1 = Base.Vector(dia/2.0,0.0,-l+cham_t)
      PntB2 = Base.Vector(dia/2.0-cham_t,0.0,-l)
      PntB3 = Base.Vector(0.0,0.0,-l)

      #edgeB1 = Part.makeLine(Pnt10,PntB1)
      edgeB2 = Part.makeLine(PntB1,PntB2)
      edgeB3 = Part.makeLine(PntB2,PntB3)

      if a_point <= (r + 0.0001):
        edgeB1 = Part.makeLine(Pnt9,PntB1)
        aWire=Part.Wire([edge2,edge3,edge4,edge5,edge6,edge7, \
            edgeB1, edgeB2, edgeB3])
      else:
        edge8 = Part.makeLine(Pnt9,Pnt10)
        edgeB1 = Part.makeLine(Pnt10,PntB1)
        aWire=Part.Wire([edge2,edge3,edge4,edge5,edge6,edge7,edge8, \
            edgeB1, edgeB2, edgeB3])
      #Part.show(aWire)

    headShell = aWire.revolve(Base.Vector(0.0,0.0,0.0),Base.Vector(0.0,0.0,1.0),360)
    #head = Part.Solid(headShell)
    #Part.show(aWire)
    #FreeCAD.Console.PrintMessage("the head with revolve: " + str(dia) + "\n")
    headFaces = headShell.Faces

    # Hex cutout
    if SType == 'ISO14579':
      #recess = self.makeIso10664(tt, t, k) # hexalobular recess
      recess, recessShell = self.makeIso10664_3(tt, t, k) # hexalobular recess
    elif SType == 'DIN6912':
      recess, recessShell = self.makeAllen2(s_mean, t, k, t2) # hex with center
    else:
      recess, recessShell = self.makeAllen2(s_mean, t, k )

    recessShell = recessShell.cut(hCut)
    topFace = hCut.Faces[1]
    #topFace = hCut.Faces[0]
    topFace = topFace.cut(recess)
    #Part.show(topFace)
    #Part.show(recessShell)
    #Part.show(headShell)
    headFaces.append(topFace.Faces[0])
    #headFaces.append(hCut.Faces[2])

    #allenscrew = head.cut(recess)
    #Part.show(hCut)
    headFaces.extend(recessShell.Faces)

    #if self.RealThread.isChecked():
    if self.rThread:
      #if (dia < 3.0) or (dia > 5.0):
      if True:
        # head = self.cutIsoThread(head, dia, P, turns, l)
        rthread = self.makeShellthread(dia, P, halfturns, True, offSet)
        rthread.translate(Base.Vector(0.0, 0.0,-a_point-2.0*P))
        #Part.show(rthread)
        for tFace in rthread.Faces:
          headFaces.append(tFace)
        headShell = Part.Shell(headFaces)
        allenscrew = Part.Solid(headShell)

      else:
        # head = self.cutIsoThread(head, dia, P, turns, l)
        rthread = self.makeShellthread(dia, P, halfturns, False, offSet)
        rthread.translate(Base.Vector(0.0, 0.0,-a_point-2.0*P))
        for tFace in rthread.Faces:
          headFaces.append(tFace)
        headShell = Part.Shell(headFaces)
        allenscrew = Part.Solid(headShell)
        cyl = self.cutChamfer(dia, P, l)
        # FreeCAD.Console.PrintMessage("before the end of the cut: " + str(dia) + "\n")
        allenscrew = allenscrew.cut(cyl)
    else:
      headShell = Part.Shell(headFaces)
      allenscrew = Part.Solid(headShell)


    return allenscrew


  # make ISO 7379 Hexagon socket head shoulder screw
  def makeIso7379(self, SType ='ISO7379', ThreadType ='M6',l=16):
    if (SType ==  'ISO7379'):
      P, d1, d3, l2, l3, SW = FsData["iso7379def"][ThreadType]
    if (SType == 'ASMEB18.3.4'):
      P, d1, d3, l2, l3, SW = FsData["asmeb18.3.4def"][ThreadType]
    d2 = self.getDia(ThreadType, False)
    l1 = l
    # define the fastener head and shoulder
    # applicable for both threaded and unthreaded versions
    point1 = Base.Vector(0,0,l1+l3)
    point2 = Base.Vector(d3/2-0.04*d3,0,l3+l1)
    point3 = Base.Vector(d3/2,0,l3-0.04*d3+l1)
    point4 = Base.Vector(d3/2,0,l1)
    point5 = Base.Vector(d1/2,0,l1)
    point6 = Base.Vector(d1/2-0.04*d1,0,l1-0.1*l3)
    point7 = Base.Vector(d1/2,0,l1-0.2*l3)
    point8 = Base.Vector(d1/2,0,0)
    point9 = Base.Vector(d2/2,0,0)
    edge1 = Part.makeLine(point1,point2)
    edge2 = Part.makeLine(point2,point3)
    edge3 = Part.makeLine(point3,point4)
    edge4 = Part.makeLine(point4,point5)
    edge5 = Part.Arc(point5,point6,point7).toShape()
    edge6 = Part.makeLine(point7,point8)
    edge7 = Part.makeLine(point8,point9)
    top_face_profile = Part.Wire([edge1])
    top_face = top_face_profile.revolve(Base.Vector(0,0,0),Base.Vector(0,0,1),360)
    head_shoulder_profile = Part.Wire([edge2, edge3, edge4, edge5, edge6, edge7])
    if not self.rThread:
      # if a modelled thread is not desired:
      # add a cylindrical section to represent the threads
      point10= Base.Vector(d2/2-0.075*d2,0,-0.075*l2)
      point11= Base.Vector(d2/2,0,-0.15*l2)
      point12= Base.Vector(d2/2,0,-1*l2+0.1*d2)
      point13= Base.Vector(d2/2-0.1*d2,0,-1*l2)
      point14= Base.Vector(0,0,-1*l2)
      edge8 = Part.Arc(point9,point10,point11).toShape()
      edge9 = Part.makeLine(point11,point12)
      edge10= Part.makeLine(point12,point13)
      edge11= Part.makeLine(point13,point14)
      # append the wire with the added section
      p_profile = Part.Wire([head_shoulder_profile, edge8, edge9, edge10, edge11])
      # revolve the profile into a shell object
      p_shell = p_profile.revolve(Base.Vector(0,0,0),Base.Vector(0,0,1),360)
    else:
      # if we need a modelled thread:
      # the revolved profile is only the head and shoulder
      p_profile = head_shoulder_profile
      p_shell = p_profile.revolve(Base.Vector(0,0,0),Base.Vector(0,0,1),360)
      # calculate the number of thread half turns
      residue, turns = math.modf((l2)/P)
      halfturns = 2*int(turns)
      if residue > 0.5:
        halfturns = halfturns+1
      # make the threaded section
      shell_thread = self.makeShellthread(d2,P,halfturns,True,0)
      shell_thread.translate(Base.Vector(0,0,-2*P))
      # combine the top & threaded section
      p_faces = p_shell.Faces
      p_faces.extend(shell_thread.Faces)
      p_shell = Part.Shell(p_faces)
    # make a hole for a hex key in the head
    hex_solid, hex_shell = self.makeAllen2(SW,l3*0.4,l3+l1)
    top_face = top_face.cut(hex_solid)
    p_faces = p_shell.Faces
    p_faces.extend(top_face.Faces)
    hex_shell.translate(Base.Vector(0,0,-1))
    p_faces.extend(hex_shell.Faces)
    p_shell = Part.Shell(p_faces)
    screw = Part.Solid(p_shell)
    # chamfer the hex recess
    cham_p1 = Base.Vector(0,0,l3+l1)
    cham_p2 = Base.Vector(SW/math.sqrt(3),0,l3+l1)
    cham_p3 = Base.Vector(0,0,l3+l1-SW/math.sqrt(3)) #45 degree chamfer
    cham_e1 = Part.makeLine(cham_p1,cham_p2)
    cham_e2 = Part.makeLine(cham_p2,cham_p3)
    cham_profile = Part.Wire([cham_e1,cham_e2])
    cham_shell = cham_profile.revolve(Base.Vector(0,0,0),Base.Vector(0,0,1),360)
    cham_solid = Part.Solid(cham_shell)
    screw = screw.cut(cham_solid)
    return screw


  # make ISO 7380-1 Button head Screw
  # make ISO 7380-2 Button head Screw with collar
  # make DIN 967 cross recessed pan head Screw with collar
  def makeIso7380(self, SType ='ISO7380-1', ThreadType ='M6',l=25.0):
    dia = self.getDia(ThreadType, False)
    #todo: different radii for screws with thread to head or with shaft?
    sqrt2_ = 1.0/math.sqrt(2.0)

    if (SType == 'DIN967'):
      P, b, c, da, dk, r, k, rf, x, cT, mH, mZ = FsData["din967def"][ThreadType]

      rH = rf # radius of button arc
      alpha = math.acos((rf-k+c)/rf)

      #Head Points
      Pnt0 = Base.Vector(0.0,0.0,k)
      PntArc = Base.Vector(rf*math.sin(alpha/2.0),0.0,k-rf + rf*math.cos(alpha/2.0)) #arc-point of button
      Pnt1 = Base.Vector(rf*math.sin(alpha),0.0,c)     #end of button arc
      PntC0 = Base.Vector((dk)/2.0,0.0,c)     #collar points
      PntC2 = Base.Vector((dk)/2.0,0.0,0.0)     #collar points
      Pnt4 = Base.Vector(dia/2.0+r,0.0,0.0)     #start of fillet between head and shank

      edge1 = Part.Arc(Pnt0,PntArc,Pnt1).toShape()
      edgeC0 = Part.makeLine(Pnt1,PntC0)
      edgeC1 = Part.makeLine(PntC0,PntC2)
      edge2 = Part.Wire([edgeC0, edgeC1])
      edge3 = Part.makeLine(PntC2,Pnt4)
      #Points for recessShell cutter
      PntH0 = Base.Vector(0.0,0.0,2.0*k)
      PntH1 = Base.Vector(rf*math.sin(alpha),0.0,2.0*k)
      recess, recessShell = self.makeCross_H3(cT, mH, k)

    else:
      if (SType =='ISO7380-1'):
        P, b, a, da, dk, dk_mean,s_mean, t_min, r, k, e, w = FsData["iso7380def"][ThreadType]

        # Bottom of recess
        e_cham = 2.0 * s_mean / math.sqrt(3.0) / 0.99
        #depth = s_mean / 3.0

        ak = -(4*k**2 + e_cham**2 - dk**2)/(8*k) # helper value for button arc
        rH = math.sqrt((dk/2.0)**2 + ak**2) # radius of button arc
        alpha = (math.atan(2*(k + ak)/e_cham) + math.atan((2*ak)/dk))/2

        Pnt2 = Base.Vector(rH*math.cos(alpha),0.0,-ak + rH*math.sin(alpha)) #arc-point of button
        Pnt3 = Base.Vector(dk/2.0,0.0,0.0)   #end of fillet
        Pnt4 = Base.Vector(dia/2.0+r,0.0,0.0)     #start of fillet between head and shank
        edge3 = Part.makeLine(Pnt3,Pnt4)
      
      if (SType == 'ASMEB18.3.3A'):
        P, b, da, dk, s_mean, t_min, r, k = FsData["asmeb18.3.3adef"][ThreadType]
        # Bottom of recess
        e_cham = 2.0 * s_mean / math.sqrt(3.0) / 0.99
        #depth = s_mean / 3.0
        ak = -(4*k**2 + e_cham**2 - dk**2)/(8*k) # helper value for button arc
        rH = math.sqrt((dk/2.0)**2 + ak**2) # radius of button arc
        alpha = (math.atan(2*(k + ak)/e_cham) + math.atan((2*ak)/dk))/2
        Pnt2 = Base.Vector(rH*math.cos(alpha),0.0,-ak + rH*math.sin(alpha)) #arc-point of button
        Pnt3 = Base.Vector(dk/2.0,0.0,0.0)   #end of fillet
        Pnt4 = Base.Vector(dia/2.0+r,0.0,0.0)     #start of fillet between head and shank
        edge3 = Part.makeLine(Pnt3,Pnt4)

      if (SType == 'ISO7380-2') or (SType == 'ASMEB18.3.3B'):
        if (SType =='ISO7380-2'):
          P, b, c, da, dk, dk_c,s_mean,t_min, r, k, e, w = FsData["iso7380_2def"][ThreadType]
        if (SType == 'ASMEB18.3.3B'):
          P, b, c, dk, dk_c, s_mean, t_min, r, k = FsData["asmeb18.3.3bdef"][ThreadType]

        # Bottom of recess
        e_cham = 2.0 * s_mean / math.sqrt(3.0) / 0.99
        #depth = s_mean / 3.0

        ak = -(4*(k-c)**2 + e_cham**2 - dk**2)/(8*(k-c)) # helper value for button arc
        rH = math.sqrt((dk/2.0)**2 + ak**2) # radius of button arc
        alpha = (math.atan(2*(k -c + ak)/e_cham) + math.atan((2*ak)/dk))/2

        Pnt2 = Base.Vector(rH*math.cos(alpha),0.0,c -ak + rH*math.sin(alpha)) #arc-point of button
        Pnt3 = Base.Vector(dk/2.0,0.0,c)   #end of fillet
        Pnt4 = Base.Vector(dia/2.0+r,0.0,0.0)     #start of fillet between head and shank
        PntC0 = Base.Vector((dk_c-c)/2.0,0.0,c)     #collar points
        PntC1 = Base.Vector(dk_c/2.0,0.0,c/2.0)     #collar points
        PntC2 = Base.Vector((dk_c-c)/2.0,0.0,0.0)     #collar points

        edgeC0 = Part.makeLine(Pnt3,PntC0)
        edgeC1 = Part.Arc(PntC0,PntC1,PntC2).toShape()
        edge3 = Part.makeLine(PntC2,Pnt4)
        edge3 = Part.Wire([edgeC0, edgeC1, edge3])

      #Head Points
      Pnt0 = Base.Vector(e_cham/4.0,0.0,k-e_cham/4.0) #Center Point for chamfer
      Pnt1 = Base.Vector(e_cham/2.0,0.0,k)     #inner chamfer edge at head
      #Points for recessShell cutter
      PntH0 = Base.Vector(e_cham/4.0,0.0,2.0*k)
      PntH1 = Base.Vector(e_cham/2.0,0.0,2.0*k)

      edge1 = Part.makeLine(Pnt0,Pnt1)
      edge2 = Part.Arc(Pnt1,Pnt2,Pnt3).toShape()
      recess, recessShell = self.makeAllen2(s_mean, t_min, k)

    if (b > (l - 1.0*P)):
       bmax = l- 1.0*P
    else:
       bmax = b

    ### make the new code with math.modf(l)
    residue, turns = math.modf((bmax)/P)
    halfturns = 2*int(turns)
    if residue < 0.5:
      a_point = l - (turns+1.0) * P
      halfturns = halfturns +1
    else:
      halfturns = halfturns + 2
      a_point = l - (turns+2.0) * P
    offSet = r - a_point


    Pnt5 = Base.Vector(dia/2.0+r-r*sqrt2_,0.0,-r+r*sqrt2_) #arc-point of fillet
    Pnt6 = Base.Vector(dia/2.0,0.0,-r)        # end of fillet
    Pnt7 = Base.Vector(dia/2.0,0.0,-a_point)        # start of thread

    edge4 = Part.Arc(Pnt4,Pnt5,Pnt6).toShape()
    edge5 = Part.makeLine(Pnt6,Pnt7)

    if (SType =='DIN967'):
      # bolt points
      PntB1 = Base.Vector(dia/2.0,0.0,-l)
      PntB2 = Base.Vector(0.0,0.0,-l)
      edgeB2 = Part.makeLine(PntB1,PntB2)
    else:
      # bolt points
      cham_b = P*math.sqrt(3.0)/2.0*17.0/24.0

      PntB1 = Base.Vector(dia/2.0,0.0,-l+cham_b)
      PntB2 = Base.Vector(dia/2.0-cham_b,0.0,-l)
      PntB3 = Base.Vector(0.0,0.0,-l)

      edgeB2 = Part.makeLine(PntB1,PntB2)
      edgeB3 = Part.makeLine(PntB2,PntB3)
      edgeB2 = Part.Wire([edgeB2, edgeB3])

    if self.rThread:
      aWire=Part.Wire([edge2,edge3,edge4])
    else:
      if a_point <= r:
        edgeB1 = Part.makeLine(Pnt6,PntB1)
        aWire=Part.Wire([edge2,edge3,edge4, edgeB1, edgeB2])
      else:
        edge5 = Part.makeLine(Pnt6,Pnt7)
        edgeB1 = Part.makeLine(Pnt7,PntB1)
        aWire=Part.Wire([edge2,edge3,edge4,edge5, edgeB1, edgeB2])

    #Part.show(aWire)
    headShell = aWire.revolve(Base.Vector(0.0,0.0,0.0),Base.Vector(0.0,0.0,1.0),360)
    #Part.show(headShell)
    headFaces = headShell.Faces

    edgeH1 = Part.makeLine(Pnt1,PntH1)
    edgeH2 = Part.makeLine(PntH1,PntH0)
    edgeH3 = Part.makeLine(PntH0,Pnt0)
    hWire = Part.Wire([edge1,edgeH1,edgeH2,edgeH3]) # Cutter for recess-Shell
    hFace = Part.Face(hWire)
    hCut = hFace.revolve(Base.Vector(0.0,0.0,0.0),Base.Vector(0.0,0.0,1.0),360)
    #Part.show(hWire)
    topFace = hCut.Faces[0]

    recessShell = recessShell.cut(hCut)
    topFace = topFace.cut(recess)
    #Part.show(topFace)
    #Part.show(recessShell)
    #Part.show(headShell)
    headFaces.append(topFace.Faces[0])
    headFaces.extend(recessShell.Faces)


    if self.rThread:
      #if (dia < 3.0) or (dia > 5.0):
      if True:
        if (SType =='DIN967'):
          rthread = self.makeShellthread(dia, P, halfturns, False, offSet)
        else:
          rthread = self.makeShellthread(dia, P, halfturns, True, offSet)
        rthread.translate(Base.Vector(0.0, 0.0,-a_point -2.0*P))
        for threadFace in rthread.Faces:
          headFaces.append(threadFace)

        screwShell = Part.Shell(headFaces)
        screw = Part.Solid(screwShell)
      else:
        rthread = self.makeShellthread(dia, P, halfturns, False, offSet)
        rthread.translate(Base.Vector(0.0, 0.0,-a_point -2.0*P))
        for threadFace in rthread.Faces:
          headFaces.append(threadFace)

        screwShell = Part.Shell(headFaces)
        screw = Part.Solid(screwShell)
        cyl = self.cutChamfer(dia, P, l)
        screw = screw.cut(cyl)
    else:
      screwShell = Part.Shell(headFaces)
      screw = Part.Solid(screwShell)

    return screw


  # make ISO 4026 Hexagon socket set screws with flat point
  def makeIso4026(self, SType ='ISO4026', Threadtype ='M6',l=16):
    if (SType == 'ISO4026') or (SType == 'ISO4027') or (SType == 'ISO4029'):
      P, t, dp, dt, df, s = FsData["iso4026def"][Threadtype]
    elif SType == 'ISO4028':
      P, t, dp, df, z, s = FsData["iso4028def"][Threadtype]
    elif SType[:-1] == 'ASMEB18.3.5':
      P, t, dp, dt, df, s, z = FsData["asmeb18.3.5def"][Threadtype]
    d = self.getDia(Threadtype, False)
    d=d*1.01
    # generate the profile of the set-screw
    if (SType == 'ISO4026') or (SType =='ASMEB18.3.5A'):
      p0 = Base.Vector(0,0,0)
      p1 = Base.Vector(df/2,0,0)
      p2 = Base.Vector(d/2,0,-1*((d-df)/2))
      p3 = Base.Vector(d/2,0,-1*l+((d-dp)/2))
      p4 = Base.Vector(dp/2,0,-1*l)
      p5 = Base.Vector(0,0,-1*l)
      e1 = Part.makeLine(p0,p1)
      e2 = Part.makeLine(p1,p2)
      e3 = Part.makeLine(p2,p3)
      e4 = Part.makeLine(p3,p4)
      e5 = Part.makeLine(p4,p5)
      p_profile = Part.Wire([e2,e3,e4,e5])
    elif (SType == 'ISO4027') or (SType == 'ASMEB18.3.5B'):
      p0 = Base.Vector(0,0,0)
      p1 = Base.Vector(df/2,0,0)
      p2 = Base.Vector(d/2,0,-1*((d-df)/2))
      p3 = Base.Vector(d/2,0,-1*l+((d-dt)/2))
      p4 = Base.Vector(dt/2,0,-1*l)
      p5 = Base.Vector(0,0,-1*l)
      e1 = Part.makeLine(p0,p1)
      e2 = Part.makeLine(p1,p2)
      e3 = Part.makeLine(p2,p3)
      e4 = Part.makeLine(p3,p4)
      e5 = Part.makeLine(p4,p5)
      p_profile = Part.Wire([e2,e3,e4,e5])
    elif (SType == 'ISO4028') or (SType == 'ASMEB18.3.5C'):
      # the shortest available dog-point set screws often have 
      # shorter dog-points. There  is not much hard data accessible for this
      # approximate by halving the dog length for short screws
      if (l < 1.5*d):
        z = z*0.5
      p0 = Base.Vector(0,0,0)
      p1 = Base.Vector(df/2,0,0)
      p2 = Base.Vector(d/2,0,-1*((d-df)/2))
      p3 = Base.Vector(d/2,0,-1*l+((d-dp)/2+z))
      p4 = Base.Vector(dp/2,0,-1*l+z)
      p5 = Base.Vector(dp/2,0,-1*l)
      p6 = Base.Vector(0,0,-1*l)
      e1 = Part.makeLine(p0,p1)
      e2 = Part.makeLine(p1,p2)
      e3 = Part.makeLine(p2,p3)
      e4 = Part.makeLine(p3,p4)
      e5 = Part.makeLine(p4,p5)
      e6 = Part.makeLine(p5,p6)
      p_profile = Part.Wire([e2,e3,e4,e5,e6])
    elif (SType == 'ISO4029') or (SType == 'ASMEB18.3.5D'):
      p0 = Base.Vector(0,0,0)
      p1 = Base.Vector(df/2,0,0)
      p2 = Base.Vector(d/2,0,-1*((d-df)/2))
      p3 = Base.Vector(d/2,0,-1*l+((d-dp)/2))
      p4 = Base.Vector(dp/2,0,-1*l)
      p5 = Base.Vector(0,0,-1*l+math.sqrt(3)/6*dp)
      e1 = Part.makeLine(p0,p1)
      e2 = Part.makeLine(p1,p2)
      e3 = Part.makeLine(p2,p3)
      e4 = Part.makeLine(p3,p4)
      e5 = Part.makeLine(p4,p5)
      p_profile = Part.Wire([e2,e3,e4,e5])

    p_shell = p_profile.revolve(Base.Vector(0,0,0),Base.Vector(0,0,1),360)
    # generate a top face with a hex-key recess
    top_face_profile = Part.Wire([e1])
    top_face = top_face_profile.revolve(Base.Vector(0,0,0),Base.Vector(0,0,1),360)
    hex_solid, hex_shell = self.makeAllen2(s,t-1,0)
    top_face = top_face.cut(hex_solid)
    p_faces = p_shell.Faces
    p_faces.extend(top_face.Faces)
    hex_shell.translate(Base.Vector(0,0,-1))
    p_faces.extend(hex_shell.Faces)
    p_shell = Part.Shell(p_faces)
    screw = Part.Solid(p_shell)
    # chamfer the hex recess
    cham_p1 = Base.Vector(0,0,0)
    cham_p2 = Base.Vector(s/math.sqrt(3),0,0)
    cham_p3 = Base.Vector(0,0,0-s/math.sqrt(3)) #45 degree chamfer
    cham_e1 = Part.makeLine(cham_p1,cham_p2)
    cham_e2 = Part.makeLine(cham_p2,cham_p3)
    cham_profile = Part.Wire([cham_e1,cham_e2])
    cham_shell = cham_profile.revolve(Base.Vector(0,0,0),Base.Vector(0,0,1),360)
    cham_solid = Part.Solid(cham_shell)
    screw = screw.cut(cham_solid)
    # produce a modelled thread if necessary
    if self.rThread:
      # calculate the number of thread half turns
      residue, turns = math.modf((l)/P)
      halfturns = 2*int(turns)
      if residue > 0.5:
        halfturns = halfturns+9
      else:
        halfturns = halfturns+8
      # make the threaded section
      d=d/1.01
      shell_thread = self.makeShellthread(d,P,halfturns,False,0)
      thr_p1 = Base.Vector(0,0,2*P)
      thr_p2 = Base.Vector(d/2,0,2*P)
      thr_e1 = Part.makeLine(thr_p1,thr_p2)
      thr_cap_profile = Part.Wire([thr_e1])
      thr_cap = thr_cap_profile.revolve(Base.Vector(0,0,0),Base.Vector(0,0,1),360)
      thr_faces = shell_thread.Faces
      thr_faces.extend(thr_cap.Faces)
      thread_shell = Part.Shell(thr_faces)
      thread_solid = Part.Solid(thread_shell)
      thread_solid.translate(Base.Vector(0,0,2*P))
      #Part.show(thread_solid)
      screw = screw.common(thread_solid)
    return screw


  def makeCarriageBolt(self, SType = 'ASMEB18.5.2', Threadtype = '1/4in', l = 25.4) :
    d = self.getDia(Threadtype, False)
    if SType == 'ASMEB18.5.2':
      tpi,_,A,H,O,P,_,_ = FsData["asmeb18.5.2def"][Threadtype]
      A,H,O,P = (25.4*x for x in (A,H,O,P))
      pitch = 25.4/tpi
      if l <= 152.4:
        L_t = d*2+6.35
      else:
        L_t = d*2+12.7
    # lay out points for head generation
    p1 = Base.Vector(0,0,H)
    head_r = A/math.sqrt(2)
    p2 = Base.Vector(head_r*math.sin(math.pi/8),0,H-head_r+head_r*math.cos(math.pi/8))
    p3 = Base.Vector(A/2,0,0)
    p4 = Base.Vector(math.sqrt(2)/2*O,0,0)
    p5 = Base.Vector(math.sqrt(2)/2*O,0,-1*P+(math.sqrt(2)/2*O-d/2))
    p6 = Base.Vector(d/2,0,-1*P)
    # arcs must be converted to shapes in order to be merged with other line segments 
    a1 = Part.Arc(p1,p2,p3).toShape()
    l2 = Part.makeLine(p3,p4)
    l3 = Part.makeLine(p4,p5)
    l4 = Part.makeLine(p5,p6)
    wire1 = Part.Wire([a1,l2,l3,l4])
    head_shell = wire1.revolve(Base.Vector(0,0,0),Base.Vector(0,0,1),360)
    if not self.rThread:
      # simplified threaded section
      p7 = Base.Vector(d/2,0,-1*l+d/10)
      p8 = Base.Vector(d/2-d/10,0,-1*l)
      p9 = Base.Vector(0,0,-1*l)
      l5 = Part.makeLine(p6,p7)
      l6 = Part.makeLine(p7,p8)
      l7 = Part.makeLine(p8,p9)
      thread_profile_wire = Part.Wire([l5,l6,l7])
      shell_thread = thread_profile_wire.revolve(Base.Vector(0,0,0),Base.Vector(0,0,1),360)
    else:
      # modeled threaded section
      # calculate the number of thread half turns
      if l <= L_t:  # fully threaded fastener
        residue, turns = math.modf((l-P)/pitch)
        halfturns = 2*int(turns)
        if residue > 0.5:
          halfturns = halfturns+1
        shell_thread = self.makeShellthread(d,pitch,halfturns,False,0)
        shell_thread.translate(Base.Vector(0,0,-2*pitch-P))
      else:  # partially threaded fastener
        residue, turns = math.modf((L_t-P)/pitch)
        halfturns = 2*int(turns)
        if residue > 0.5:
          halfturns = halfturns+1
        shell_thread = self.makeShellthread(d,pitch,halfturns,False,0)
        shell_thread.translate(Base.Vector(0,0,-2*pitch-P-(l-L_t)))
        p7 = Base.Vector(d/2,0,-1*P-(l-L_t))
        helper_wire = Part.Wire([Part.makeLine(p6,p7)])
        shank = helper_wire.revolve(Base.Vector(0,0,0),Base.Vector(0,0,1),360)
        shell_thread = Part.Shell(shell_thread.Faces+shank.Faces)
    p_shell = Part.Shell(head_shell.Faces+shell_thread.Faces)
    p_solid = Part.Solid(p_shell)
    # cut 4 flats under the head
    for i in range(4):
      p_solid = p_solid.cut(Part.makeBox(d,A,P,Base.Vector(d/2,-1*A/2,-1*P)).rotate(Base.Vector(0,0,0),Base.Vector(0,0,1),i*90))
    # removeSplitter is equivalent to the 'Refine' option for FreeCAD PartDesign objects
    return p_solid.removeSplitter()
    

  def makeHextool(self,s_hex, k_hex, cir_hex):
    # makes a cylinder with an inner hex hole, used as cutting tool
    # create hexagon face
    mhex=Base.Matrix()
    mhex.rotateZ(math.radians(60.0))
    polygon = []
    vhex=Base.Vector(s_hex/math.sqrt(3.0),0.0,-k_hex*0.1)
    for i in range(6):
       polygon.append(vhex)
       vhex = mhex.multiply(vhex)
    polygon.append(vhex)
    hexagon = Part.makePolygon(polygon)
    hexagon = Part.Face(hexagon)

    # create circle face
    circ=Part.makeCircle(cir_hex/2.0,Base.Vector(0.0,0.0,-k_hex*0.1))
    circ=Part.Face(Part.Wire(circ))


    # Create the face with the circle as outline and the hexagon as hole
    face=circ.cut(hexagon)

    # Extrude in z to create the final cutting tool
    exHex=face.extrude(Base.Vector(0.0,0.0,k_hex*1.2))
    # Part.show(exHex)
    return exHex


<<<<<<< HEAD
  def makeShellthread(self, d, P, halfrots, withcham, offSet):
    d = float(d)

    #rotations = int(rots)-1
    halfrots_int = int(halfrots)
    rotations = int((halfrots_int / 2)-1)
    #print ("halfrots_int: ", halfrots_int, " rotations: ", rotations)
    if halfrots_int % 2 == 1:
      #FreeCAD.Console.PrintMessage("got half turn: " + str(halfrots_int) + "\n")
      halfturn = True
      # bot_off = - P/2.0 # transition of half a turn
      bot_off = 0.0 # nominal length
    else:
      halfturn = False
      bot_off = 0.0 # nominal length

    H=P*math.cos(math.radians(30)) # Thread depth H
    r=d/2.0

    # helix = Part.makeHelix(P,P,d*511/1000.0,0) # make just one turn, length is identical to pitch
    helix = Part.makeHelix(P,P,d*self.Tuner/1000.0,0) # make just one turn, length is identical to pitch
    helix.translate(FreeCAD.Vector(0.0, 0.0,-P*9.0/16.0))

    extra_rad = P
    # points for screw profile
    ps0 = (r,0.0, 0.0)
    ps1 = (r-H*5.0/8.0,0.0, -P*5.0/16.0)
    ps2 = (r-H*17.0/24.0,0.0, -P*7.0/16.0) # Center of Arc
    ps3 = (r-H*5.0/8.0,0.0, -P*9.0/16.0 )
    ps4 =  (r, 0.0, -P*14.0/16.0)
    ps5 = (r,0.0, -P)
    ps6 = (r+extra_rad,0.0, -P)
    ps7 = (r+extra_rad,0.0, 0.0)

    edge0 = Part.makeLine(ps0,ps1)
    edge1 = Part.Arc(FreeCAD.Vector(ps1),FreeCAD.Vector(ps2),FreeCAD.Vector(ps3)).toShape()
    edge2 = Part.makeLine(ps3,ps4)
    edge3 = Part.makeLine(ps4,ps5)
    edge4 = Part.makeLine(ps5,ps6)
    edge5 = Part.makeLine(ps6,ps7)
    edge6 = Part.makeLine(ps7,ps0)

    W0 = Part.Wire([edge0, edge1, edge2, edge3, edge4, edge5, edge6])

    makeSolid=True
    isFrenet=True
    pipe0 = Part.Wire(helix).makePipeShell([W0],makeSolid,isFrenet)
    # pipe1 = pipe0.copy()

    TheFaces = []
    TheFaces.append(pipe0.Faces[0])
    #Part.show(pipe0.Faces[0])
    TheFaces.append(pipe0.Faces[1])
    #Part.show(pipe0.Faces[1])
    TheFaces.append(pipe0.Faces[2])
    #Part.show(pipe0.Faces[2])
    TheFaces.append(pipe0.Faces[3])
    #Part.show(pipe0.Faces[3])

    TheShell = Part.Shell(TheFaces)
    # print "Shellpoints: ", len(TheShell.Vertexes)


    i = 1
    for i in range(rotations-2):
       TheShell.translate(FreeCAD.Vector(0.0, 0.0,- P))

       for flaeche in TheShell.Faces:
         TheFaces.append(flaeche)

    #FreeCAD.Console.PrintMessage("Base-Shell: " + str(i) + "\n")
    # Make separate faces for the tip of the screw
    botFaces = []
    for i in range(rotations-2, rotations, 1):
       TheShell.translate(FreeCAD.Vector(0.0, 0.0,- P))

       for flaeche in TheShell.Faces:
         botFaces.append(flaeche)
    #FreeCAD.Console.PrintMessage("Bottom-Shell: " + str(i) + "\n")

    # making additional faces for transition to cylinder

    pc1 = (r + H/16.0,0.0,P*1/32.0)
    pc2 = (r-H*5.0/8.0,0.0,-P*5.0/16.0 )
    pc3 = (r-H*17.0/24.0,0.0, -P*7.0/16.0 ) # Center of Arc
    pc4 = (r-H*5.0/8.0,0.0, -P*9.0/16.0 )
    pc5 =  (r+ H/16.0, 0.0, -P*29.0/32.0 )

    edgec0 = Part.makeLine(pc5,pc1)
    edgec1 = Part.makeLine(pc1,pc2)
    edgec2 = Part.Arc(FreeCAD.Vector(pc2),FreeCAD.Vector(pc3),FreeCAD.Vector(pc4)).toShape()
    edgec3 = Part.makeLine(pc4,pc5)

    cut_profile = Part.Wire([edgec1, edgec2, edgec3, edgec0 ])

    alpha_rad = math.atan(2*H*17.0/24.0/P)
    alpha = math.degrees(alpha_rad)
    Hyp = P/math.cos(alpha_rad)
    # tuning = 511/1000.0
    tuning = self.Tuner/1000.0
    angled_Helix = Part.makeHelix(Hyp,Hyp*1.002/2.0,d*tuning,alpha)

    SH_faces = []

    if halfturn:
      half_Helix = Part.makeHelix(P,P/2.0,d*self.Tuner/1000.0,0) # make just half a turn
      angled_Helix.rotate(Base.Vector(0,0,0),Base.Vector(0,0,1),180)
      angled_Helix.translate(FreeCAD.Vector(0.0, 0.0,P/2.0))
      # Part.show(half_Helix)
      # Part.show(angled_Helix)
      pipe_cut = Part.Wire([half_Helix, angled_Helix]).makePipeShell([cut_profile],True,isFrenet)
      SH_faces.append(pipe_cut.Faces[0])
      SH_faces.append(pipe_cut.Faces[1])
      SH_faces.append(pipe_cut.Faces[2])
      SH_faces.append(pipe_cut.Faces[4])
      SH_faces.append(pipe_cut.Faces[5])
      SH_faces.append(pipe_cut.Faces[6])

    else:
      pipe_cut = Part.Wire(angled_Helix).makePipeShell([cut_profile],True,isFrenet)
      SH_faces.append(pipe_cut.Faces[0])
      SH_faces.append(pipe_cut.Faces[1])
      SH_faces.append(pipe_cut.Faces[2])

    # Part.show(pipe_cut)


    Shell_helix = Part.Shell(SH_faces)

    # rect_helix_profile, needed for cutting a tube-shell
    pr1 = (r +H/16.0, 0.0, 0.0)
    pr2 = (r -H/16.0, 0.0, 0.0)
    pr3 = (r -H/16.0, 0.0, P)
    pr4 = (r +H/16.0, 0.0, P)

    edge_r1 = Part.makeLine(pr1,pr2)
    edge_r2 = Part.makeLine(pr2,pr3)
    edge_r3 = Part.makeLine(pr3,pr4)
    edge_r4 = Part.makeLine(pr4,pr1)
    rect_profile = Part.Wire([edge_r1, edge_r2, edge_r3, edge_r4 ])
    rect_helix = Part.Wire(helix).makePipeShell([rect_profile], True, isFrenet)
    # if halfturn:
    #   rect_helix.rotate(Base.Vector(0,0,0),Base.Vector(0,0,1),180)
    rect_helix.translate(FreeCAD.Vector(0.0, 0.0,- P))
    # Part.show(rect_helix)

    # rect_ring, needed for cutting the Shell_helix
    pr5 = (r +H*1.1, 0.0, P*1.1)
    pr6 = (r, 0.0, P*1.1)
    pr7 = (r, 0.0, -P*1.1)
    pr8 = (r +H*1.1, 0.0, -P*1.1)

    edge_r5 = Part.makeLine(pr5,pr6)
    edge_r6 = Part.makeLine(pr6,pr7)
    edge_r7 = Part.makeLine(pr7,pr8)
    edge_r8 = Part.makeLine(pr8,pr5)
    rect_profile = Part.Wire([edge_r5, edge_r6, edge_r7, edge_r8 ])

    rect_Face =Part.Face(rect_profile)
    rect_ring= rect_Face.revolve(Base.Vector(0.0,0.0,0.0),Base.Vector(0.0,0.0,1.0),360)
    #Part.show(rect_ring)

    Shell_helix = Shell_helix.cut(rect_ring)
    Shell_helix.translate(FreeCAD.Vector(0.0, 0.0, P))
    # Part.show(Shell_helix)

    # shell_ring, the transition to a cylinder
    pr9 = (r, 0.0, P-offSet)
    pr10 = (r, 0.0, -P )
    edge_r9 = Part.makeLine(pr9,pr10)
    shell_ring= edge_r9.revolve(Base.Vector(0.0,0.0,0.0),Base.Vector(0.0,0.0,1.0),360)

    shell_ring = shell_ring.cut(pipe_cut)
    #Part.show(shell_ring)
    shell_ring = shell_ring.cut(rect_helix)
    shell_ring.translate(FreeCAD.Vector(0.0, 0.0, P))
    #Part.show(shell_ring)

    for flaeche in shell_ring.Faces:
      TheFaces.append(flaeche)

    for flaeche in Shell_helix.Faces:
      TheFaces.append(flaeche)

    if withcham:
      #FreeCAD.Console.PrintMessage("with chamfer: " + str(i) + "\n")
      # cutting of the bottom Faces
      # bot_off = 0.0 # nominal length
      cham_off = H/8.0
      cham_t = P*math.sqrt(3.0)/2.0*17.0/24.0

      # points for chamfer: common-Method
      pch0 =  (0.0, 0.0, -(rotations)*P + bot_off) # bottom center
      pch1 =  (r-cham_t,0.0, -(rotations)*P + bot_off)
      pch2 =  (r+cham_off, 0.0, -(rotations)*P + cham_t +cham_off  + bot_off)
      pch3 =  (r+cham_off, 0.0, -(rotations)*P + 3.0*P + bot_off)
      pch4 =  (0.0, 0.0, -(rotations)*P + 3.0*P + bot_off)

      edgech0 = Part.makeLine(pch0,pch1)
      edgech1 = Part.makeLine(pch1,pch2)
      edgech2 = Part.makeLine(pch2,pch3)
      edgech3 = Part.makeLine(pch3,pch4)
      edgech4 = Part.makeLine(pch4,pch0)

      Wch_wire = Part.Wire([edgech0, edgech1, edgech2, edgech3, edgech4])
      cham_Face =Part.Face(Wch_wire)
      cham_Solid = cham_Face.revolve(Base.Vector(0.0,0.0,-(rotations-1)*P),Base.Vector(0.0,0.0,1.0),360)
      # Part.show(cham_Solid)

      BotShell = Part.Shell(botFaces)
      BotShell = BotShell.common(cham_Solid)
      # Part.show(BotShell)

      cham_faces = []
      cham_faces.append(cham_Solid.Faces[0])
      cham_faces.append(cham_Solid.Faces[1])
      cham_Shell = Part.Shell(cham_faces)
      # Part.show(cham_Shell)

      pipe0.translate(FreeCAD.Vector(0.0, 0.0, -(rotations-1)*P))
      # Part.show(pipe0)

      # Part.show(Fillet_shell)
      cham_Shell = cham_Shell.cut(pipe0)
      pipe0.translate(FreeCAD.Vector(0.0, 0.0, -P))
      # Part.show(pipe0)
      cham_Shell = cham_Shell.cut(pipe0)

      '''
      botFaces2 = []
      for flaeche in BotShell.Faces:
        botFaces2.append(flaeche)
      for flaeche in cham_Shell.Faces:
        botFaces2.append(flaeche)
      '''

    else: # tip of screw without chamfer
      #FreeCAD.Console.PrintMessage("without chamfer: " + str(i) + "\n")

      commonbox = Part.makeBox(d+4.0*P, d+4.0*P, 3.0*P)
      commonbox.translate(FreeCAD.Vector(-(d+4.0*P)/2.0, -(d+4.0*P)/2.0,-(rotations)*P+bot_off))
      #commonbox.translate(FreeCAD.Vector(-(d+4.0*P)/2.0, -(d+4.0*P)/2.0,-(rotations+3)*P+bot_off))
      #Part.show(commonbox)

      BotShell = Part.Shell(botFaces)
      #Part.show(BotShell)

      BotShell = BotShell.common(commonbox)
      #BotShell = BotShell.cut(commonbox)
      bot_edges =[]
      bot_z =  1.0e-5 -(rotations)*P + bot_off

      for kante in BotShell.Edges:
         if (kante.Vertexes[0].Point.z<=bot_z) and (kante.Vertexes[1].Point.z<=bot_z):
            bot_edges.append(kante)
            # Part.show(kante)
      bot_wire = Part.Wire(Part.__sortEdges__(bot_edges))

      #botFaces2 = []
      #for flaeche in BotShell.Faces:
      #  botFaces2.append(flaeche)

      bot_face = Part.Face(bot_wire)
      bot_face.reverse()
      #botFaces2.append(bot_face)

    '''

    BotShell2 = Part.Shell(botFaces2)
    # Part.show(BotShell2)

    TheShell2 = Part.Shell(TheFaces)

    # This gives a shell
    FaceList = []
    for flaeche in TheShell2.Faces:
      FaceList.append(flaeche)
    for flaeche in BotShell2.Faces:
      FaceList.append(flaeche)

    TheShell = Part.Shell(FaceList)
    # Part.show(TheShell)
    '''
    for flaeche in BotShell.Faces:
      TheFaces.append(flaeche)
=======
  def makeShellthread(self, dia, P, hrots, withcham, offset):
    """
    Construct a 60 degree screw thread with diameter dia,
    pitch P, and length aproximately equal to hrots*P/2.
    if withcham == True, the end of the thread is nicely chamfered.
    The thread is constructed z-up, as a shell, with the top circular
    face removed. The top of the shell is centered @ (0,0,2*P-offset)
    """
    # make a cylindrical solid, then cut the thread profile from it
    H = math.sqrt(3)/2*P
    # move the very bottom of the base up a tiny amount
    # prevents some too-small edges from being created
    correction = 1e-5
    base_pnts = list(map(lambda x: Base.Vector(x),
      [
            [dia/2,0,2*P-offset],
            [dia/2,0,-1*(hrots-2)*P/2+P/2],
            [dia/2-P/2,0,-1*(hrots-2)*P/2+correction],
            [0,0,-1*(hrots-2)*P/2+correction],
            [0,0,2*P-offset],
            [dia/2,0,-1*(hrots-2)*P/2+correction]
            ]))
>>>>>>> fea8dbd7
    if withcham:
      base_profile = Part.Wire([
          Part.makeLine(base_pnts[0],base_pnts[1]),
          Part.makeLine(base_pnts[1],base_pnts[2]),
          Part.makeLine(base_pnts[2],base_pnts[3]),
          Part.makeLine(base_pnts[3],base_pnts[4]),
          Part.makeLine(base_pnts[4],base_pnts[0]),
          ])
    else:
      base_profile = Part.Wire([
          Part.makeLine(base_pnts[0],base_pnts[5]),
          Part.makeLine(base_pnts[5],base_pnts[3]),
          Part.makeLine(base_pnts[3],base_pnts[4]),
          Part.makeLine(base_pnts[4],base_pnts[0]),
          ])
    base_shell = base_profile.revolve(
            Base.Vector(0,0,0),
            Base.Vector(0,0,1),
            360)
    base_body = Part.makeSolid(base_shell)
    # create a sketch profile of the thread
    # ref: https://en.wikipedia.org/wiki/ISO_metric_screw_thread
    fillet_r = P*math.sqrt(3)/12
    helix_height = (hrots+2)*P/2
    pnts = list(map(lambda x: Base.Vector(x), 
        [
            [dia/2 + math.sqrt(3)*3/80*P,0,-0.475*P],
            [dia/2-0.625*H,0,-1*P/8],
            [dia/2-0.625*H-0.5*fillet_r,0,0],
            [dia/2-0.625*H,0,P/8],
            [dia/2 + math.sqrt(3)*3/80*P,0,0.475*P]
            ]))
    thread_profile_wire = Part.Wire([
        Part.makeLine(pnts[0],pnts[1]),
        Part.Arc(pnts[3],pnts[2],pnts[1]).toShape(),
        Part.makeLine(pnts[3],pnts[4]),
        Part.makeLine(pnts[4],pnts[0])])
    thread_profile_wire.translate(Base.Vector(0,0,-1*helix_height))
    # make the helical paths to sweep along
    # NOTE: makeLongHelix creates slightly conical
    # helices unless the 4th parameter is set to 0!
    main_helix = Part.makeLongHelix(P,helix_height,dia/2,0)
    lead_out_helix = Part.makeHelix(P,P/2,dia/2+0.5*(5/8*H+0.5*fillet_r))
    main_helix.rotate(Base.Vector(0,0,0),Base.Vector(1,0,0),180)
    lead_out_helix.translate(Base.Vector(0.5*(-1*(5/8*H+0.5*fillet_r)),0,0))
    sweep_path = Part.Wire([main_helix,lead_out_helix])
    # use Part.BrepOffsetAPI to sweep the thread profile
    # ref: https://forum.freecadweb.org/viewtopic.php?t=21636#p168339
    sweep = Part.BRepOffsetAPI.MakePipeShell(sweep_path)
    sweep.setFrenetMode(True)
    sweep.setTransitionMode(1) # right corner transition
    sweep.add(thread_profile_wire)
    if sweep.isReady():
      sweep.build()
    else:
      # geometry couldn't be generated in a useable form
      raise RuntimeError("Failed to create shell thread: could not sweep thread")
    sweep.makeSolid()
    swept_solid = sweep.shape()
    # translate swept path slightly for backwards compatibility
    swept_solid.translate(Base.Vector(0,0,P/2+P/16))
    # perform the actual boolean operations
    base_body.rotate(Base.Vector(0,0,0),Base.Vector(0,0,1),90)
    threaded_solid = base_body.cut(swept_solid)
    if offset > P:
        # one more component: a kind of 'cap' to improve behaviour with 
        # large offset values
        cap_bottom_point = Base.Vector(0,0,2*P-offset-dia/2)
        cap_profile = Part.Wire([
            Part.makeLine(base_pnts[4],base_pnts[0]),
            Part.makeLine(base_pnts[0],cap_bottom_point),
            Part.makeLine(cap_bottom_point,base_pnts[4])])
        cap_shell = cap_profile.revolve(
            Base.Vector(0,0,0),
            Base.Vector(0,0,1),
            360)
        cap_solid = Part.makeSolid(cap_shell)
        threaded_solid = threaded_solid.fuse(cap_solid)
        threaded_solid.removeSplitter
    # remove top face(s) and convert to a shell
    result = Part.Shell([x for x in threaded_solid.Faces \
        if not abs(x.CenterOfMass[2] - (2*P-offset)) < 1e-7]) 
    return result


  # if da is not None: make Shell for a nut else: make a screw tap
  def makeInnerThread_2(self, d, P, rotations, da, l):
    d = float(d)
    bot_off = 0.0 # nominal length
    
    if d>52.0:
      fuzzyValue = 5e-5
    else:
      fuzzyValue = 0.0

    H=P*math.cos(math.radians(30)) # Thread depth H
    r=d/2.0
    
    
    helix = Part.makeHelix(P,P,d*self.Tuner/1000.0,0) # make just one turn, length is identical to pitch
    helix.translate(FreeCAD.Vector(0.0, 0.0,-P*9.0/16.0))
  
    extra_rad = P

    # points for inner thread profile
    ps0 = (r,0.0, 0.0)
    ps1 = (r-H*5.0/8.0,0.0, -P*5.0/16.0)
    ps2 = (r-H*5.0/8.0,0.0, -P*9.0/16.0 )
    ps3 =  (r, 0.0, -P*14.0/16.0)
    ps4 = (r+H*1/24.0,0.0, -P*31.0/32.0) # Center of Arc
    ps5 = (r,0.0, -P)
    
    
    ps6 = (r+extra_rad,0.0, -P)
    ps7 = (r+extra_rad,0.0, 0.0) 
     
    edge0 = Part.makeLine(ps0,ps1)
    edge1 = Part.makeLine(ps1,ps2)
    edge2 = Part.makeLine(ps2,ps3)
    edge3 = Part.Arc(FreeCAD.Vector(ps3),FreeCAD.Vector(ps4),FreeCAD.Vector(ps5)).toShape()
    edge4 = Part.makeLine(ps5,ps6)
    edge5 = Part.makeLine(ps6,ps7)
    edge6 = Part.makeLine(ps7,ps0)
     
    W0 = Part.Wire([edge0, edge1, edge2, edge3, edge4, edge5, edge6])
    # Part.show(W0, 'W0')
    
    makeSolid=True
    isFrenet=True
    pipe0 = Part.Wire(helix).makePipeShell([W0],makeSolid,isFrenet)
    #pipe1 = pipe0.copy()
  
    TheFaces = [] 
    TheFaces.append(pipe0.Faces[0])
    TheFaces.append(pipe0.Faces[1])
    TheFaces.append(pipe0.Faces[2])
    TheFaces.append(pipe0.Faces[3])
    #topHeliFaces = [pipe0.Faces[6], pipe0.Faces[8]]
    #innerHeliFaces = [pipe0.Faces[5]]
    #bottomFaces = [pipe0.Faces[4], pipe0.Faces[7]]
    
    TheShell = Part.Shell(TheFaces)
    #singleThreadShell = TheShell.copy()
    # print "Shellpoints: ", len(TheShell.Vertexes)
    if da is None:
      commonbox = Part.makeBox(d+4.0*P, d+4.0*P, 3.0*P)
      commonbox.translate(FreeCAD.Vector(-(d+4.0*P)/2.0, -(d+4.0*P)/2.0,-(3.0)*P))
      topShell = TheShell.common(commonbox)
      top_edges =[]
      top_z =  -1.0e-5 
      
      for kante in topShell.Edges:
         if (kante.Vertexes[0].Point.z>=top_z) and (kante.Vertexes[1].Point.z>=top_z):
            top_edges.append(kante)
            # Part.show(kante)
      top_wire = Part.Wire(Part.__sortEdges__(top_edges))
      top_face = Part.Face(top_wire)
      
      TheFaces = [top_face.Faces[0]]
      TheFaces.extend(topShell.Faces)
  
      for i in range(rotations-2):
         TheShell.translate(FreeCAD.Vector(0.0, 0.0,- P))
         for flaeche in TheShell.Faces:
           TheFaces.append(flaeche)
      
      #FreeCAD.Console.PrintMessage("Base-Shell: " + str(i) + "\n")
      # Make separate faces for the tip of the screw
      botFaces = []
      for i in range(rotations-2, rotations, 1):
         TheShell.translate(FreeCAD.Vector(0.0, 0.0,- P))
    
         for flaeche in TheShell.Faces:
           botFaces.append(flaeche)
      #FreeCAD.Console.PrintMessage("Bottom-Shell: " + str(i) + "\n")
      #FreeCAD.Console.PrintMessage("without chamfer: " + str(i) + "\n")
  
      commonbox = Part.makeBox(d+4.0*P, d+4.0*P, 3.0*P)
      commonbox.translate(FreeCAD.Vector(-(d+4.0*P)/2.0, -(d+4.0*P)/2.0,-(rotations)*P+bot_off))
      #commonbox.translate(FreeCAD.Vector(-(d+4.0*P)/2.0, -(d+4.0*P)/2.0,-(rotations+3)*P+bot_off))
      #Part.show(commonbox)
     
      BotShell = Part.Shell(botFaces)
      #Part.show(BotShell)
    
      BotShell = BotShell.common(commonbox)
      #BotShell = BotShell.cut(commonbox)
      bot_edges =[]
      bot_z =  1.0e-5 -(rotations)*P + bot_off
      
      for kante in BotShell.Edges:
         if (kante.Vertexes[0].Point.z<=bot_z) and (kante.Vertexes[1].Point.z<=bot_z):
            bot_edges.append(kante)
            # Part.show(kante)
      bot_wire = Part.Wire(Part.__sortEdges__(bot_edges))
         
      bot_face = Part.Face(bot_wire)
      bot_face.reverse()
    
      for flaeche in BotShell.Faces:
        TheFaces.append(flaeche)
      # if da is not None:
        # for flaeche in cham_Shell.Faces:
          # TheFaces.append(flaeche)
      # else:  
      TheFaces.append(bot_face)
      TheShell = Part.Shell(TheFaces)
      TheSolid = Part.Solid(TheShell)
      #print self.Tuner, " ", TheShell.ShapeType, " ", TheShell.isValid(), " rotations: ", rotations, " Shellpoints: ", len(TheShell.Vertexes)
      return TheSolid

    else:
      # Try to make the inner thread shell of a nut
      cham_i = 2* H * math.tan(math.radians(15.0)) # inner chamfer
      
      # points for chamfer: cut-Method
      pch0 =  (da/2.0 - 2*H, 0.0, +cham_i) # bottom chamfer
      pch1 =  (da/2.0, 0.0, 0.0)  #
      pch2 =  (da/2.0, 0.0, - 2.1*P)
      pch3 =  (da/2.0 - 2*H, 0.0, - 2.1*P) # 


      # pch2 =  (da/2.0, 0.0, l)
      # pch3 =  (da/2.0 - 2*H, 0.0, l - cham_i)
    
      edgech0 = Part.makeLine(pch0,pch1)
      edgech1 = Part.makeLine(pch1,pch2)
      edgech2 = Part.makeLine(pch2,pch3)
      edgech3 = Part.makeLine(pch3,pch0)
    
      Wch_wire = Part.Wire([edgech0, edgech1, edgech2, edgech3])
      bottom_Face =Part.Face(Wch_wire)
      #bottom_Solid = bottom_Face.revolve(Base.Vector(0.0,0.0,-(rotations-1)*P),Base.Vector(0.0,0.0,1.0),360)
      bottom_Solid = bottom_Face.revolve(Base.Vector(0.0,0.0,0.0),Base.Vector(0.0,0.0,1.0),360)
      #Part.show(cham_Solid, 'cham_Solid')
      #Part.show(Wch_wire)
      bottomChamferFace = bottom_Solid.Faces[0]

      # points for chamfer: cut-Method
      pch0t =  (da/2.0 - 2*H, 0.0, l -cham_i) # top chamfer
      pch1t =  (da/2.0, 0.0, l)  #
      pch2t =  (da/2.0, 0.0, l + 4*P)
      pch3t =  (da/2.0 - 2*H, 0.0, l + 4*P) # 
    
      edgech0t = Part.makeLine(pch0t,pch1t)
      edgech1t = Part.makeLine(pch1t,pch2t)
      edgech2t = Part.makeLine(pch2t,pch3t)
      edgech3t = Part.makeLine(pch3t,pch0t)
    
      Wcht_wire = Part.Wire([edgech0t, edgech1t, edgech2t, edgech3t])
      top_Face =Part.Face(Wcht_wire)
      top_Solid = top_Face.revolve(Base.Vector(0.0,0.0,(rotations-1)*P),Base.Vector(0.0,0.0,1.0),360)
      #Part.show(top_Solid, 'top_Solid')
      #Part.show(Wch_wire)
      topChamferFace = top_Solid.Faces[0]
      
      threeThreadFaces = TheFaces.copy()
      for k in range(1):
        TheShell.translate(FreeCAD.Vector(0.0, 0.0, P))
        for threadFace in TheShell.Faces:
          threeThreadFaces.append(threadFace)
          
      chamferShell = Part.Shell(threeThreadFaces)
      #Part.show(chamferShell, 'chamferShell')
      #Part.show(bottomChamferFace, 'bottomChamferFace')

      
      bottomPart = chamferShell.cut(bottom_Solid)
      #Part.show(bottomPart, 'bottomPart')
      bottomFuse, bottomMap = bottomChamferFace.generalFuse([chamferShell], fuzzyValue)
      #print ('bottomMap: ', bottomMap)
      #chamFuse, chamMap = chamferShell.generalFuse([bottomChamferFace])
      #print ('chamMap: ', chamMap)
      #Part.show(bottomFuse, 'bottomFuse')
      #Part.show(bottomMap[0][0], 'bMap0')
      #Part.show(bottomMap[0][1], 'bMap1')
      innerThreadFaces = [bottomMap[0][1]]
      for face in bottomPart.Faces:
        innerThreadFaces.append(face)
      #bottomShell = Part.Shell(innerThreadFaces)
      #Part.show(bottomShell)
      bottomFaces =[]
      #TheShell.translate(FreeCAD.Vector(0.0, 0.0, P))
      for k in range(1, rotations -2):
        TheShell.translate(FreeCAD.Vector(0.0, 0.0, P))
        for threadFace in TheShell.Faces:
          innerThreadFaces.append(threadFace)
      #testShell = Part.Shell(innerThreadFaces)
      #Part.show(testShell, 'testShell')
      
      chamferShell.translate(FreeCAD.Vector(0.0, 0.0, (rotations - 1)*P))
      #Part.show(chamferShell, 'chamferShell')
      #Part.show(topChamferFace, 'topChamferFace')
      topPart = chamferShell.cut(top_Solid)
      #Part.show(topPart, 'topPart')
      for face in topPart.Faces:
        innerThreadFaces.append(face)
           
      topFuse, topMap = topChamferFace.generalFuse([chamferShell], fuzzyValue)
      #print ('topMap: ', topMap)
      #Part.show(topMap[0][0], 'tMap0')
      #Part.show(topMap[0][1], 'tMap1')
      #Part.show(topFuse, 'topFuse')
      innerThreadFaces.append(topMap[0][1])
      
      #topFaces = []
      #for face in topPart.Faces:
      #  topFaces.append(face)
      #topFaces.append(topMap[0][1])
      #testTopShell = Part.Shell(topFaces)
      #Part.show(testTopShell, 'testTopShell')

      threadShell = Part.Shell(innerThreadFaces)
      #Part.show(threadShell, 'threadShell')
      
      return threadShell


  # make the ISO 4032 Hex-nut
  # make the ISO 4033 Hex-nut
  def makeIso4032(self,SType ='ISO4032', ThreadType ='M6'):
    dia = self.getDia(ThreadType, True)
    #         P, tunIn, tunEx   
    #Ptun, self.tuning, tunEx = tuningTable[ThreadType]
    if SType == 'ISO4032':
      # P, c, damax,  dw,    e,     m,   mw,   s_nom
      P, c, da, dw, e, m, mw, s = FsData["iso4032def"][ThreadType]
    if SType == 'ISO4033':
      # P, c, damax,  dw,    e,     m,   mw,   s_nom
      P, c, da, dw, e, m, mw, s = FsData["iso4033def"][ThreadType]
    if SType == 'ISO4035':
      # P, c, damax,  dw,    e,     m,   mw,   s_nom
      P, c, da, dw, e, m, mw, s = FsData["iso4035def"][ThreadType]
    if SType == 'ASMEB18.2.2.1A':
      P, da, e, m, s = FsData["asmeb18.2.2.1adef"][ThreadType]
    if SType == 'ASMEB18.2.2.4A':
      P, da, e, m_a, m_b, s = FsData["asmeb18.2.2.4def"][ThreadType]
      m = m_a
    if SType == 'ASMEB18.2.2.4B':
      P, da, e, m_a, m_b, s = FsData["asmeb18.2.2.4def"][ThreadType]
      m = m_b

    residue, turns = math.modf(m/P)
    #halfturns = 2*int(turns)
      
    if residue > 0.0:
      turns += 1.0
    if SType == 'ISO4033' and ThreadType == '(M14)':
      turns -= 1.0
    if SType == 'ISO4035' and ThreadType == 'M56':
      turns -= 1.0

    
    sqrt2_ = 1.0/math.sqrt(2.0)
    cham = (e-s)*math.sin(math.radians(15)) # needed for chamfer at nut top
    H=P*math.cos(math.radians(30)) # Gewindetiefe H
    cham_i_delta = da/2.0 - (dia/2.0-H*5.0/8.0)
    cham_i = cham_i_delta * math.tan(math.radians(15.0))
  

    if self.rThread:
      Pnt0 = Base.Vector(da/2.0-2.0*cham_i_delta,0.0,m - 2.0*cham_i)
      Pnt7 = Base.Vector(da/2.0-2.0*cham_i_delta,0.0,0.0+ 2.0*cham_i)
    else:
      Pnt0 = Base.Vector(dia/2.0-H*5.0/8.0,0.0,m - cham_i)
      Pnt7 = Base.Vector(dia/2.0-H*5.0/8.0,0.0,0.0+ cham_i)

    Pnt1 = Base.Vector(da/2.0,0.0,m)
    Pnt2 = Base.Vector(s/2.0,0.0,m)
    Pnt3 = Base.Vector(s/math.sqrt(3.0),0.0,m-cham)
    Pnt4 = Base.Vector(s/math.sqrt(3.0),0.0,cham)
    Pnt5 = Base.Vector(s/2.0,0.0,0.0)
    Pnt6 = Base.Vector(da/2.0,0.0,0.0)
    
    edge0 = Part.makeLine(Pnt0,Pnt1)
    edge1 = Part.makeLine(Pnt1,Pnt2)
    edge2 = Part.makeLine(Pnt2,Pnt3)
    edge3 = Part.makeLine(Pnt3,Pnt4)
    edge4 = Part.makeLine(Pnt4,Pnt5)
    edge5 = Part.makeLine(Pnt5,Pnt6)
    edge6 = Part.makeLine(Pnt6,Pnt7)
    edge7 = Part.makeLine(Pnt7,Pnt0)
    
    # create cutting tool for hexagon head 
    # Parameters s, k, outer circle diameter =  e/2.0+10.0     
    extrude = self.makeHextool(s, m, s*2.0)

    aWire=Part.Wire([edge0,edge1,edge2,edge3,edge4,edge5,edge6,edge7])
    # Part.show(aWire)
    aFace =Part.Face(aWire)
    head = aFace.revolve(Base.Vector(0.0,0.0,0.0),Base.Vector(0.0,0.0,1.0),360.0)
    #Part.show(head)
  
    # Part.show(extrude)
    nut = head.cut(extrude)
    #Part.show(nut, 'withoutTread')

    if self.rThread:
      #if (dia < 1.6)or (dia > 52.0):
      if (dia < 1.6)or (dia > 64.0):
        #if (dia < 3.0):
        threadCutter = self.makeInnerThread_2(dia, P, int(turns+1), None, m)
        threadCutter.translate(Base.Vector(0.0, 0.0,turns*P+0.5*P))
        #Part.show(threadCutter, 'threadCutter')
        nut = nut.cut(threadCutter)
        #chamFace = nut.Faces[0].cut(threadCutter)
        #Part.show(chamFace, 'chamFace0_')
      else:
        nutFaces = [nut.Faces[2]]
        for i in range(4,25):
          nutFaces.append(nut.Faces[i])
        # Part.show(Part.Shell(nutFaces), 'OuterNutshell')
  
        threadShell = self.makeInnerThread_2(dia, P, int(turns), da, m)
        #threadShell.translate(Base.Vector(0.0, 0.0,turns*P))
        # Part.show(threadShell, 'threadShell')
        nutFaces.extend(threadShell.Faces)
        
        nutShell = Part.Shell(nutFaces)
        nut = Part.Solid(nutShell)
        #Part.show(nutShell)
    
    return nut





  # EN 1661 Hexagon nuts with flange
  # chamfer at top of hexagon is wrong = more than 30°
  def makeEN1661(self, ThreadType ='M8'):
    dia = self.getDia(ThreadType, True)
    P, da, c, dc, dw, e, m, mw, r1, s = FsData["en1661def"][ThreadType]

    residue, turns = math.modf(m/P)
    #halfturns = 2*int(turns)
      
    if residue > 0.0:
      turns += 1.0
    
    #FreeCAD.Console.PrintMessage("the nut with isoEN1661: " + str(c) + "\n")
    cham = s*(2.0/math.sqrt(3.0)-1.0)*math.sin(math.radians(25)) # needed for chamfer at head top

    sqrt2_ = 1.0/math.sqrt(2.0)
 
    # Flange is made with a radius of c
    beta = math.radians(25.0)
    tan_beta = math.tan(beta)
    
    # Calculation of Arc points of flange edge using dc and c
    arc1_x = dc/2.0 - c/2.0 + (c/2.0)*math.sin(beta)
    arc1_z = c/2.0 + (c/2.0)*math.cos(beta)
    
    hF = arc1_z + (arc1_x -s/2.0) * tan_beta  # height of flange at center
    
    #kmean = arc1_z + (arc1_x - s/math.sqrt(3.0)) * tan_beta + mw * 1.1 + cham
    #kmean = k * 0.95
    

    #Hex-Head Points
    #FreeCAD.Console.PrintMessage("the nut with kmean: " + str(m) + "\n")
    PntH0 = Base.Vector(da/2.0,0.0,m)
    PntH1 = Base.Vector(s/2.0,0.0,m)
    edgeH1 = Part.makeLine(PntH0,PntH1)

    hWire=Part.Wire([edgeH1])
    topShell = hWire.revolve(Base.Vector(0.0,0.0,0.0),Base.Vector(0.0,0.0,1.0),360)
    #Part.show(hWire)
    #Part.show(topShell)
    
    # create a cutter ring to generate the chamfer at the top of the hex
    chamHori = s/math.sqrt(3.0) - s/2.0
    PntC1 = Base.Vector(s/2.0-chamHori,0.0,m+m)
    PntC2 = Base.Vector(s/math.sqrt(3.0)+chamHori,0.0,m+m)
    PntC3 = Base.Vector(s/2.0-chamHori,0.0,m+cham)
    PntC4 = Base.Vector(s/math.sqrt(3.0)+chamHori,0.0,m-cham-cham)   #s/math.sqrt(3.0)
    edgeC1 = Part.makeLine(PntC3, PntC1)
    edgeC2 = Part.makeLine(PntC1, PntC2)
    edgeC3 = Part.makeLine(PntC2, PntC4)
    edgeC4 = Part.makeLine(PntC4, PntC3)
    cWire = Part.Wire([edgeC4, edgeC1, edgeC2, edgeC3])
    cFace = Part.Face(cWire)
    chamCut = cFace.revolve(Base.Vector(0.0,0.0,0.0),Base.Vector(0.0,0.0,1.0),360)
    #Part.show(cWire)
    #Part.show(chamCut)


    # create hexagon
    mhex=Base.Matrix()
    mhex.rotateZ(math.radians(60.0))
    polygon = []
    vhex=Base.Vector(s/math.sqrt(3.0),0.0,m)
    for i in range(6):
       polygon.append(vhex)
       vhex = mhex.multiply(vhex)
    polygon.append(vhex)
    hexagon = Part.makePolygon(polygon)
    hexFace = Part.Face(hexagon)
    solidHex = hexFace.extrude(Base.Vector(0.0,0.0,c-m))
    #Part.show(solidHex)
    hexCham = solidHex.cut(chamCut)
    #Part.show(hexCham)
    
    topFaces = topShell.Faces
    
    topFaces.append(hexCham.Faces[1])
    topFaces.append(hexCham.Faces[2])
    topFaces.append(hexCham.Faces[8])
    topFaces.append(hexCham.Faces[13])
    topFaces.append(hexCham.Faces[14])
    topFaces.append(hexCham.Faces[12])
    topFaces.append(hexCham.Faces[6])
    
    hexFaces = [hexCham.Faces[5], hexCham.Faces[11], hexCham.Faces[10]]
    hexFaces.extend([hexCham.Faces[9], hexCham.Faces[3], hexCham.Faces[0]])
    hexShell = Part.Shell(hexFaces)


    H=P*math.cos(math.radians(30)) # Thread depth H
    cham_i_delta = da/2.0 - (dia/2.0-H*5.0/8.0)
    cham_i = cham_i_delta * math.tan(math.radians(15.0))
  
    # Center of flange:
    Pnt0 = Base.Vector(0.0,0.0,hF)
    Pnt1 = Base.Vector(s/2.0,0.0,hF)
    
    # arc edge of flange:
    Pnt2 = Base.Vector(arc1_x,0.0,arc1_z)
    Pnt3 = Base.Vector(dc/2.0,0.0,c/2.0)
    Pnt4 = Base.Vector((dc-c)/2.0,0.0,0.0)
    Pnt5 = Base.Vector(da/2.0,0.0,0.0)     #start of fillet between flat and thread
    
    edge1 = Part.makeLine(Pnt0,Pnt1)
    edge2 = Part.makeLine(Pnt1,Pnt2)
    edge3 = Part.Arc(Pnt2,Pnt3,Pnt4).toShape()
    edge4 = Part.makeLine(Pnt4,Pnt5)

    # make a cutter for the hexShell
    PntHC1 = Base.Vector(0.0,0.0,arc1_z)
    PntHC2 = Base.Vector(0.0,0.0,0.0)
    
    edgeHC1 = Part.makeLine(Pnt2,PntHC1)
    edgeHC2 = Part.makeLine(PntHC1,PntHC2)
    edgeHC3 = Part.makeLine(PntHC2,Pnt0)

    HCWire = Part.Wire([edge2, edgeHC1, edgeHC2, edgeHC3, edge1])
    HCFace = Part.Face(HCWire)
    hex2Cut = HCFace.revolve(Base.Vector(0.0,0.0,0.0),Base.Vector(0.0,0.0,1.0),360)
    
    hexShell = hexShell.cut(hex2Cut)
    #Part.show(hexShell)
    
    topFaces.extend(hexShell.Faces)
    
    if self.rThread and (dia > 4.0):
      aWire=Part.Wire([edge2,edge3,edge4])
      boltIndex = 3
    
    else:
      if self.rThread:
        Pnt7 = Base.Vector(dia/2.1-H*5.0/8.0,0.0,m - cham_i)
        Pnt6 = Base.Vector(dia/2.1-H*5.0/8.0,0.0,0.0+ cham_i)
        
      else:
        Pnt7 = Base.Vector(dia/2.0-H*5.0/8.0,0.0,m - cham_i)
        Pnt6 = Base.Vector(dia/2.0-H*5.0/8.0,0.0,0.0+ cham_i)
      edge5 = Part.makeLine(Pnt5,Pnt6)
      edge6 = Part.makeLine(Pnt6,Pnt7)
      edge7 = Part.makeLine(Pnt7,PntH0)
      aWire=Part.Wire([edge2,edge3,edge4,edge5,edge6,edge7])
      boltIndex = 6


    #aFace =Part.Face(aWire)
    #Part.show(aWire)
    headShell = aWire.revolve(Base.Vector(0.0,0.0,0.0),Base.Vector(0.0,0.0,1.0),360)
    #FreeCAD.Console.PrintMessage("the head with revolve: " + str(dia) + "\n")
    #Part.show(headShell)
    chamFace = headShell.Faces[0].cut(solidHex)
    #Part.show(chamFace)
    
    topFaces.append(chamFace.Faces[0])
    for i in range(1,boltIndex):
      topFaces.append(headShell.Faces[i])

    
    if self.rThread:
      if dia < 5.0:
        nutShell = Part.Shell(topFaces)
        nut = Part.Solid(nutShell)
        #Part.show(nut, 'unthreadedNut')
        threadCutter = self.makeInnerThread_2(dia, P, int(turns+1), None, m)
        threadCutter.translate(Base.Vector(0.0, 0.0,turns*P+0.5*P))
        #Part.show(threadCutter, 'threadCutter')
        nut = nut.cut(threadCutter)
        
      else:
        threadShell = self.makeInnerThread_2(dia, P, int(turns), da, m)
        #threadShell.translate(Base.Vector(0.0, 0.0,turns*P))
        #Part.show(threadShell)
        for tFace in threadShell.Faces:
          topFaces.append(tFace)
        headShell = Part.Shell(topFaces)
        nut = Part.Solid(headShell)
    else:
      nutShell = Part.Shell(topFaces)
      nut = Part.Solid(nutShell)

    return nut


  # make ISO 7380-1 Button head Screw
  # make ISO 7380-2 Button head Screw with collar
  # make DIN 967 cross recessed pan head Screw with collar
  def makeScrewTap(self, SType = "ScrewTap", ThreadType ='M6',l=25.0, customPitch=None, customDia=None):
    if ThreadType != "Custom":
      dia = self.getDia(ThreadType, False)
      if SType == "ScrewTap":
        P, tunIn, tunEx  = FsData["tuningTable"][ThreadType]
      elif SType == "ScrewTapInch":
        P = FsData["asmeb18.3.1adef"][ThreadType][0]
    else: # custom pitch and diameter
      P = customPitch
      dia = customDia
    residue, turns = math.modf((l)/P)
    turns += 1.0
    #FreeCAD.Console.PrintMessage("ScrewTap residue: " + str(residue) + " turns: " + str(turns) + "\n")


    if self.rThread:
      screwTap = self.makeInnerThread_2(dia, P, int(turns), None, 0.0)
      screwTap.translate(Base.Vector(0.0, 0.0,(1-residue)*P))
    else:
      H=P*math.cos(math.radians(30)) # Thread depth H
      r=dia/2.0

      # points for inner thread profile
      Pnt0 = Base.Vector(0.0,0.0,(1-residue)*P)
      Pnt1 = Base.Vector(r-H*5.0/8.0,0.0,(1-residue)*P)
      Pnt2 = Base.Vector(r-H*5.0/8.0,0.0,-l)
      Pnt3 = Base.Vector(0.0,0.0,-l)

      edge1 = Part.makeLine(Pnt0,Pnt1)
      edge2 = Part.makeLine(Pnt1,Pnt2)
      edge3 = Part.makeLine(Pnt2,Pnt3)
      aWire=Part.Wire([edge1,edge2,edge3])
      headShell = aWire.revolve(Base.Vector(0.0,0.0,0.0),Base.Vector(0.0,0.0,1.0),360.0)
      screwTap = Part.Solid(headShell)

    return screwTap


  # make object to cut external threads on a shaft
  def makeScrewDie(self, SType = "ScrewDie", ThreadType = 'M6', l=25.0, customPitch=None, customDia=None):
    if ThreadType != "Custom":
      dia = self.getDia(ThreadType, False)
      if SType == "ScrewDie":
        P, tunIn, tunEx  = FsData["tuningTable"][ThreadType]
      elif SType == "ScrewDieInch":
        P = FsData["asmeb18.3.1adef"][ThreadType][0]
    else: # custom pitch and diameter
      P = customPitch
      dia = customDia
    if self.rThread:
      cutDia = dia*0.75
    else:
      cutDia = dia
    refpoint = Base.Vector(0,0,-1*l)
    screwDie = Part.makeCylinder(dia*1.1/2,l,refpoint)
    screwDie = screwDie.cut(Part.makeCylinder(cutDia/2,l,refpoint))
    #screwDie = screwDie.translate(Base.Vector(0,0,-1*l))
    if self.rThread:
      residue, turns = math.modf((l)/P)
      turns += 2.0
      halfturns = 2*turns
      shell_thread = self.makeShellthread(dia,P,halfturns,False,0)
      thr_p1 = Base.Vector(0,0,2*P)
      thr_p2 = Base.Vector(dia/2,0,2*P)
      thr_e1 = Part.makeLine(thr_p1,thr_p2)
      thr_cap_profile = Part.Wire([thr_e1])
      thr_cap = thr_cap_profile.revolve(Base.Vector(0,0,0),Base.Vector(0,0,1),360)
      thr_faces = shell_thread.Faces
      thr_faces.extend(thr_cap.Faces)
      thread_shell = Part.Shell(thr_faces)
      thread_solid = Part.Solid(thread_shell)
      screwDie = screwDie.cut(thread_solid)
    return screwDie


  # make a length of standard threaded rod
  def makeThreadedRod(self, SType = "ThreadedRod", ThreadType = 'M6', l=25.0, customPitch=None, customDia=None):
    if ThreadType != "Custom":
      dia = self.getDia(ThreadType, False)
      if SType == "ThreadedRod":
        P, tunIn, tunEx  = FsData["tuningTable"][ThreadType]
      elif SType == "ThreadedRodInch":
        P = FsData["asmeb18.3.1adef"][ThreadType][0]
    else: # custom pitch and diameter
      P = customPitch
      dia = customDia
    dia = dia*1.01
    cham = P
    p0 = Base.Vector(0,0,0)
    p1 = Base.Vector(dia/2-cham,0,0)
    p2 = Base.Vector(dia/2,0,0-cham)
    p3 = Base.Vector(dia/2,0,-1*l+cham)
    p4 = Base.Vector(dia/2-cham,0,-1*l)
    p5 = Base.Vector(0,0,-1*l)
    e1 = Part.makeLine(p0,p1)
    e2 = Part.makeLine(p1,p2)
    e3 = Part.makeLine(p2,p3)
    e4 = Part.makeLine(p3,p4)
    e5 = Part.makeLine(p4,p5)
    p_profile = Part.Wire([e1,e2,e3,e4,e5])
    p_shell = p_profile.revolve(Base.Vector(0.0,0.0,0.0),Base.Vector(0.0,0.0,1.0),360.0)
    screw = Part.Solid(p_shell)
    if self.rThread:
      dia = dia/1.01
      residue, turns = math.modf((l)/P)
      halfturns = 2*int(turns)
      if residue > 0.5:
        halfturns = halfturns+7
      else:
        halfturns = halfturns+6
      # make the threaded section
      shell_thread = self.makeShellthread(dia,P,halfturns,False,0)
      thr_p1 = Base.Vector(0,0,2*P)
      thr_p2 = Base.Vector(dia/2,0,2*P)
      thr_e1 = Part.makeLine(thr_p1,thr_p2)
      thr_cap_profile = Part.Wire([thr_e1])
      thr_cap = thr_cap_profile.revolve(Base.Vector(0,0,0),Base.Vector(0,0,1),360)
      thr_faces = shell_thread.Faces
      thr_faces.extend(thr_cap.Faces)
      thread_shell = Part.Shell(thr_faces)
      thread_solid = Part.Solid(thread_shell)
      thread_solid.translate(Base.Vector(0,0,2*P))
      #Part.show(thread_solid)
      screw = screw.common(thread_solid)
    return screw


  def cutChamfer(self, dia_cC, P_cC, l_cC):
    cham_t = P_cC*math.sqrt(3.0)/2.0*17.0/24.0
    PntC0 = Base.Vector(0.0,0.0,-l_cC)
    PntC1 = Base.Vector(dia_cC/2.0-cham_t,0.0,-l_cC)
    PntC2 = Base.Vector(dia_cC/2.0+cham_t,0.0,-l_cC+cham_t+cham_t)
    PntC3 = Base.Vector(dia_cC/2.0+cham_t,0.0,-l_cC-P_cC-cham_t)
    PntC4 = Base.Vector(0.0,0.0,-l_cC-P_cC-cham_t)

    edgeC1 = Part.makeLine(PntC0,PntC1)
    edgeC2 = Part.makeLine(PntC1,PntC2)
    edgeC3 = Part.makeLine(PntC2,PntC3)
    edgeC4 = Part.makeLine(PntC3,PntC4)
    edgeC5 = Part.makeLine(PntC4,PntC0)
    CWire=Part.Wire([edgeC1,edgeC2,edgeC3,edgeC4,edgeC5])
    #Part.show(CWire)
    CFace =Part.Face(CWire)
    cyl = CFace.revolve(Base.Vector(0.0,0.0,0.0),Base.Vector(0.0,0.0,1.0),360)
    return cyl


  # cross recess type H
  def makeCross_H3(self, CrossType = '2', m = 6.9, h = 0.0):
    # m = diameter of cross at top of screw at reference level for penetration depth
    b, e_mean, g, f_mean, r, t1, alpha, beta = FsData["iso4757def"][CrossType]

    rad265 = math.radians(26.5)
    rad28 = math.radians(28.0)
    tg = (m-g)/2.0/math.tan(rad265) # depth at radius of g
    t_tot = tg + g/2.0 * math.tan(rad28) # total depth

    # print 'tg: ', tg,' t_tot: ', t_tot
    hm = m / 4.0
    hmc = m / 2.0
    rmax = m / 2.0 + hm*math.tan(rad265)

    Pnt0 = Base.Vector(0.0,0.0,hm)
    Pnt1 = Base.Vector(rmax,0.0,hm)
    Pnt3 = Base.Vector(0.0,0.0,0.0)
    Pnt4 = Base.Vector(g/2.0,0.0,-tg)
    Pnt5 = Base.Vector(0.0,0.0,-t_tot)

    edge1 = Part.makeLine(Pnt0,Pnt1)
    edge3 = Part.makeLine(Pnt1,Pnt4)
    edge4 = Part.makeLine(Pnt4,Pnt5)
    # FreeCAD.Console.PrintMessage("Edges made Pnt2: " + str(Pnt2) + "\n")

    aWire=Part.Wire([edge1,edge3,edge4])
    crossShell = aWire.revolve(Pnt3,Base.Vector(0.0,0.0,1.0),360)
    # FreeCAD.Console.PrintMessage("Peak-wire revolved: " + str(e_mean) + "\n")
    cross = Part.Solid(crossShell)
    #Part.show(cross)

    # the need to cut 4 corners out of the above shape.
    # Definition of corner
    # The angles 92 degrees and alpha are defined on a plane which has
    # an angle of beta against our coordinate system.
    # The projected angles are needed for easier calculation!
    rad_alpha = math.radians(alpha/2.0)
    rad92 = math.radians(92.0/2.0)
    rad_beta = math.radians(beta)

    rad_alpha_p = math.atan(math.tan(rad_alpha)/math.cos(rad_beta))
    rad92_p = math.atan(math.tan(rad92)/math.cos(rad_beta))

    tb = tg + (g-b)/2.0 * math.tan(rad28) # depth at dimension b
    rbtop = b/2.0 + (hmc + tb)*math.tan(rad_beta) # radius of b-corner at hm
    rbtot = b/2.0 - (t_tot - tb)*math.tan(rad_beta) # radius of b-corner at t_tot

    dre = e_mean/2.0 / math.tan(rad_alpha_p)  # delta between corner b and corner e in x direction
    #FreeCAD.Console.PrintMessage("delta calculated: " + str(dre) + "\n")

    dx = m/2.0 * math.cos(rad92_p)
    dy = m/2.0 * math.sin(rad92_p)

    PntC0 = Base.Vector(rbtop,0.0,hmc)
    PntC1 = Base.Vector(rbtot,0.0,-t_tot)
    PntC2 = Base.Vector(rbtop+dre,+e_mean/2.0,hmc)
    PntC3 = Base.Vector(rbtot+dre,+e_mean/2.0,-t_tot)
    PntC4 = Base.Vector(rbtop+dre,-e_mean/2.0,hmc)
    PntC5 = Base.Vector(rbtot+dre,-e_mean/2.0,-t_tot)

    PntC6 = Base.Vector(rbtop+dre+dx,+e_mean/2.0+dy,hmc)
    #PntC7 = Base.Vector(rbtot+dre+dx,+e_mean/2.0+dy,-t_tot)
    PntC7 = Base.Vector(rbtot+dre+2.0*dx,+e_mean+2.0*dy,-t_tot)
    PntC8 = Base.Vector(rbtop+dre+dx,-e_mean/2.0-dy,hmc)
    #PntC9 = Base.Vector(rbtot+dre+dx,-e_mean/2.0-dy,-t_tot)
    PntC9 = Base.Vector(rbtot+dre+2.0*dx,-e_mean-2.0*dy,-t_tot)

    #wire_hm = Part.makePolygon([PntC0,PntC2,PntC6,PntC8,PntC4,PntC0])
    #face_hm =Part.Face(wire_hm)
    #Part.show(face_hm)

    wire_t_tot = Part.makePolygon([PntC1,PntC3,PntC7,PntC9,PntC5,PntC1])
    # Part.show(wire_t_tot)
    edgeC1 = Part.makeLine(PntC0,PntC1)
    #FreeCAD.Console.PrintMessage("edgeC1 with PntC9" + str(PntC9) + "\n")

    makeSolid=True
    isFrenet=False
    corner = Part.Wire(edgeC1).makePipeShell([wire_t_tot],makeSolid,isFrenet)
    #Part.show(corner)

    rot_axis = Base.Vector(0.,0.,1.0)
    sin_res = math.sin(math.radians(90)/2.0)
    cos_res = math.cos(math.radians(90)/2.0)
    rot_axis.multiply(-sin_res) # Calculation of Quaternion-Elements
    #FreeCAD.Console.PrintMessage("Quaternion-Elements" + str(cos_res) + "\n")

    pl_rot = FreeCAD.Placement()
    pl_rot.Rotation = (rot_axis.x,rot_axis.y,rot_axis.z,cos_res) #Rotation-Quaternion 90° z-Axis

    crossShell = crossShell.cut(corner)
    #Part.show(crossShell)
    cutplace = corner.Placement

    cornerFaces = []
    cornerFaces.append(corner.Faces[0])
    cornerFaces.append(corner.Faces[1])
    cornerFaces.append(corner.Faces[3])
    cornerFaces.append(corner.Faces[4])

    cornerShell = Part.Shell(cornerFaces)
    cornerShell = cornerShell.common(cross)
    addPlace = cornerShell.Placement

    crossFaces = cornerShell.Faces

    for i in range(3):
      cutplace.Rotation = pl_rot.Rotation.multiply(corner.Placement.Rotation)
      corner.Placement=cutplace
      crossShell = crossShell.cut(corner)
      addPlace.Rotation = pl_rot.Rotation.multiply(cornerShell.Placement.Rotation)
      cornerShell.Placement = addPlace
      for coFace in cornerShell.Faces:
        crossFaces.append(coFace)

    #Part.show(crossShell)
    for i in range(1,6):
      crossFaces.append(crossShell.Faces[i])

    crossShell0 = Part.Shell(crossFaces)

    crossFaces.append(crossShell.Faces[0])
    crossShell = Part.Shell(crossFaces)

    cross = Part.Solid(crossShell)


    #FreeCAD.Console.PrintMessage("Placement: " + str(pl_rot) + "\n")

    cross.Placement.Base = Base.Vector(0.0,0.0,h)
    crossShell0.Placement.Base = Base.Vector(0.0,0.0,h)
    #Part.show(crossShell0)
    #Part.show(cross)
    return cross, crossShell0


  # Allen recess cutting tool
  # Parameters used: s_mean, k, t_min, dk
  def makeAllen2(self, s_a = 3.0, t_a = 1.5, h_a = 2.0, t_2 = 0.0 ):
    # h_a  top height location of cutting tool
    # s_a hex width
    # t_a dept of the allen
    # t_2 depth of center-bore


    if t_2 == 0.0:
      depth = s_a / 3.0
      e_cham = 2.0 * s_a / math.sqrt(3.0)
      #FreeCAD.Console.PrintMessage("allen tool: " + str(s_a) + "\n")
      
      
      # Points for an arc at the peak of the cone
      rCone = e_cham/4.0
      hyp = (depth*math.sqrt(e_cham**2/depth**2+1.0)*rCone)/e_cham
      radAlpha = math.atan(e_cham/depth)
      radBeta = math.pi/2.0 - radAlpha
      zrConeCenter=hyp - depth -t_a
      xArc1=math.sin(radBeta)*rCone
      zArc1=zrConeCenter - math.cos(radBeta)*rCone
      xArc2=math.sin(radBeta/2.0)*rCone
      zArc2=zrConeCenter - math.cos(radBeta/2.0)*rCone
      zArc3 = zrConeCenter - rCone
      
      # The round part of the cutting tool, we need for the allen hex recess
      PntH1 = Base.Vector(0.0,0.0,-t_a-depth-depth)
      PntH2 = Base.Vector(e_cham,0.0,-t_a-depth-depth)
      PntH3 = Base.Vector(e_cham,0.0,-t_a+depth)
      PntH4 = Base.Vector(0.0,0.0,-t_a-depth)
      
      PntA1 = Base.Vector(xArc1,0.0,zArc1)
      PntA2 = Base.Vector(xArc2,0.0,zArc2)
      PntA3 = Base.Vector(0.0,0.0,zArc3)
      
      edgeA1 = Part.Arc(PntA1,PntA2,PntA3).toShape()
      
      edgeH1 = Part.makeLine(PntH1,PntH2)
      edgeH2 = Part.makeLine(PntH2,PntH3)
      edgeH3 = Part.makeLine(PntH3,PntA1)
      edgeH4 = Part.makeLine(PntA3,PntH1)
      
      hWire=Part.Wire([edgeH1,edgeH2,edgeH3,edgeA1,edgeH4])
      hex_depth = -1.0-t_a-depth*1.1
    else:
      e_cham = 2.0 * s_a / math.sqrt(3.0)
      d_cent = s_a / 3.0
      depth_cent = d_cent * math.tan(math.pi/6.0)
      depth_cham = (e_cham-d_cent) * math.tan(math.pi/6.0)
      
      Pnts = [
        Base.Vector(0.0, 0.0, -t_2-depth_cent),
        Base.Vector(0.0, 0.0, -t_2-depth_cent-depth_cent),
        Base.Vector(e_cham, 0.0, -t_2-depth_cent-depth_cent),
        Base.Vector(e_cham, 0.0, -t_a+depth_cham),
        Base.Vector(d_cent, 0.0, -t_a),
        Base.Vector(d_cent, 0.0, -t_2)
      ]
      
      edges = []
      for i in range(0,len(Pnts)-1):
        edges.append(Part.makeLine(Pnts[i], Pnts[i+1]))
      edges.append(Part.makeLine(Pnts[5], Pnts[0]))
        
      hWire=Part.Wire(edges)
      hex_depth = -1.0-t_2-depth_cent*1.1
      
    #Part.show(hWire)
    hFace =Part.Face(hWire)
    roundtool = hFace.revolve(Base.Vector(0.0,0.0,0.0),Base.Vector(0.0,0.0,1.0),360)

    # create hexagon
    mhex=Base.Matrix()
    mhex.rotateZ(math.radians(60.0))
    polygon = []
    vhex=Base.Vector(s_a/math.sqrt(3.0),0.0,1.0)
    for i in range(6):
       polygon.append(vhex)
       vhex = mhex.multiply(vhex)
    polygon.append(vhex)
    hexagon = Part.makePolygon(polygon)
    hexFace = Part.Face(hexagon)
    solidHex = hexFace.extrude(Base.Vector(0.0,0.0,hex_depth))
    allen = solidHex.cut(roundtool)
    #Part.show(allen)

    allenFaces = [allen.Faces[0]]
    for i in range(2,len(allen.Faces)):
      allenFaces.append(allen.Faces[i])
    allenShell = Part.Shell(allenFaces)
    solidHex.Placement.Base = Base.Vector(0.0,0.0,h_a)
    allenShell.Placement.Base = Base.Vector(0.0,0.0,h_a)
    
    return solidHex, allenShell



  # ISO 10664 Hexalobular internal driving feature for bolts and screws
  def makeIso10664_3(self,RType ='T20',t_hl=3.0, h_hl = 0):
    # t_hl depth of the recess
    # h_hl top height location of Cutting tool
    A, B, Re = FsData["iso10664def"][RType]
    sqrt_3 = math.sqrt(3.0)
    depth=A/4.0
    offSet = 1.0

    # Chamfer cutter for the hexalobular recess
    PntH1 = Base.Vector(0.0,0.0,-t_hl-depth-1.0)
    #PntH2 = Base.Vector(A/2.0*1.02,0.0,-t_hl-depth-1.0)
    #PntH3 = Base.Vector(A/2.0*1.02,0.0,-t_hl)
    PntH2 = Base.Vector(A,0.0,-t_hl-depth-1.0)
    PntH3 = Base.Vector(A,0.0,-t_hl+depth)
    PntH4 = Base.Vector(0.0,0.0,-t_hl-depth)

    # Points for an arc at the peak of the cone
    rCone = A/4.0
    hyp = (depth*math.sqrt(A**2/depth**2+1.0)*rCone)/A
    radAlpha = math.atan(A/depth)
    radBeta = math.pi/2.0 - radAlpha
    zrConeCenter=hyp - depth -t_hl
    xArc1=math.sin(radBeta)*rCone
    zArc1=zrConeCenter - math.cos(radBeta)*rCone
    xArc2=math.sin(radBeta/2.0)*rCone
    zArc2=zrConeCenter - math.cos(radBeta/2.0)*rCone
    zArc3 = zrConeCenter - rCone

    PntA1 = Base.Vector(xArc1,0.0,zArc1)
    PntA2 = Base.Vector(xArc2,0.0,zArc2)
    PntA3 = Base.Vector(0.0,0.0,zArc3)

    edgeA1 = Part.Arc(PntA1,PntA2,PntA3).toShape()

    edgeH1 = Part.makeLine(PntH1,PntH2)
    edgeH2 = Part.makeLine(PntH2,PntH3)
    edgeH3 = Part.makeLine(PntH3,PntA1)
    edgeH4 = Part.makeLine(PntA3,PntH1)

    hWire=Part.Wire([edgeH1,edgeH2,edgeH3,edgeA1])
    cutShell = hWire.revolve(Base.Vector(0.0,0.0,0.0),Base.Vector(0.0,0.0,1.0),360)
    cutTool = Part.Solid(cutShell)


    Ri = -((B+sqrt_3*(2.*Re-A))*B+(A-4.*Re)*A)/(4.*B-2.*sqrt_3*A+(4.*sqrt_3-8.)*Re)
    #print '2nd  Ri last solution: ', Ri
    beta=math.acos(A/(4*Ri+4*Re)-(2*Re)/(4*Ri+4*Re))-math.pi/6
    #print 'beta: ', beta
    Rh=(sqrt_3*(A/2.0-Re))/2.0
    Re_x = A/2.0 - Re + Re*math.sin(beta)
    Re_y = Re*math.cos(beta)
    Ri_y = B/4.0
    Ri_x = sqrt_3*B/4.0

    mhex=Base.Matrix()
    mhex.rotateZ(math.radians(60.0))
    hexlobWireList = []

    PntRe0=Base.Vector(Re_x,-Re_y,offSet)
    PntRe1=Base.Vector(A/2.0,0.0,offSet)
    PntRe2=Base.Vector(Re_x,Re_y,offSet)
    edge0 = Part.Arc(PntRe0,PntRe1,PntRe2).toShape()
    #Part.show(edge0)
    hexlobWireList.append(edge0)

    PntRi = Base.Vector(Ri_x,Ri_y,offSet)
    PntRi2 = mhex.multiply(PntRe0)
    edge1 = Part.Arc(PntRe2,PntRi,PntRi2).toShape()
    #Part.show(edge1)
    hexlobWireList.append(edge1)

    for i in range(5):
       PntRe1 = mhex.multiply(PntRe1)
       PntRe2 = mhex.multiply(PntRe2)
       edge0 = Part.Arc(PntRi2,PntRe1,PntRe2).toShape()
       hexlobWireList.append(edge0)
       PntRi = mhex.multiply(PntRi)
       PntRi2 = mhex.multiply(PntRi2)
       if i == 5:
          edge1 = Part.Arc(PntRe2,PntRi,PntRe0).toShape()
       else:
          edge1 = Part.Arc(PntRe2,PntRi,PntRi2).toShape()
       hexlobWireList.append(edge1)
    hexlobWire=Part.Wire(hexlobWireList)
    #Part.show(hWire)

    face=Part.Face(hexlobWire)

    # Extrude in z to create the cutting tool for the screw-head-face
    Helo=face.extrude(Base.Vector(0.0,0.0,-t_hl-depth-offSet))
    # Make the recess-shell for the screw-head-shell

    hexlob = Helo.cut(cutTool)
    #Part.show(hexlob)
    hexlobFaces = [hexlob.Faces[0]]
    for i in range(2,15):
      hexlobFaces.append(hexlob.Faces[i])

    hexlobShell = Part.Shell(hexlobFaces)

    hexlobShell.Placement.Base = Base.Vector(0.0,0.0,h_hl)
    Helo.Placement.Base = Base.Vector(0.0,0.0,h_hl)

    return Helo, hexlobShell


  def setThreadType(self, TType = 'simple'):
    self.simpThread = False
    self.symThread = False
    self.rThread = False
    if TType == 'simple':
      self.simpThread = True
    if TType == 'symbol':
      self.symThread = True
    if TType == 'real':
      self.rThread = True


  def setTuner(self, myTuner = 511):
    self.Tuner = myTuner


  def getDia(self, ThreadType, isNut):
    threadstring = ThreadType.strip("()")
    dia = FsData["DiaList"][threadstring][0]
    if self.sm3DPrintMode:
      if isNut:
        dia = self.smNutThrScaleA * dia + self.smNutThrScaleB
      else:
        dia = self.smScrewThrScaleA * dia + self.smScrewThrScaleB
    return dia


  def getLength(self, LenStr):
    # washers and nuts pass an int (1), for their unused length attribute
    # handle this circumstance if necessary
    if type(LenStr) == int:
      return LenStr
    # otherwise convert the string to a number using predefined rules
    if 'in' not in LenStr:
      LenFloat = float(LenStr)
    else:
      components = LenStr.strip('in').split(' ')
      total = 0
      for item in components:
        if '/' in item:
          subcmpts = item.split('/')
          total += float(subcmpts[0])/float(subcmpts[1])
        else:
          total += float(item)
      LenFloat = total*25.4
    return LenFloat


class ScrewMacro(object):
  d = QtGui.QWidget()
  d.ui = Ui_ScrewMaker()
  d.ui.setupUi(d)
  if __name__ == '__main__':
    d.show()


def main():
  o = ScrewMacro()


if __name__ == '__main__':
  main()<|MERGE_RESOLUTION|>--- conflicted
+++ resolved
@@ -3146,293 +3146,6 @@
     return exHex
 
 
-<<<<<<< HEAD
-  def makeShellthread(self, d, P, halfrots, withcham, offSet):
-    d = float(d)
-
-    #rotations = int(rots)-1
-    halfrots_int = int(halfrots)
-    rotations = int((halfrots_int / 2)-1)
-    #print ("halfrots_int: ", halfrots_int, " rotations: ", rotations)
-    if halfrots_int % 2 == 1:
-      #FreeCAD.Console.PrintMessage("got half turn: " + str(halfrots_int) + "\n")
-      halfturn = True
-      # bot_off = - P/2.0 # transition of half a turn
-      bot_off = 0.0 # nominal length
-    else:
-      halfturn = False
-      bot_off = 0.0 # nominal length
-
-    H=P*math.cos(math.radians(30)) # Thread depth H
-    r=d/2.0
-
-    # helix = Part.makeHelix(P,P,d*511/1000.0,0) # make just one turn, length is identical to pitch
-    helix = Part.makeHelix(P,P,d*self.Tuner/1000.0,0) # make just one turn, length is identical to pitch
-    helix.translate(FreeCAD.Vector(0.0, 0.0,-P*9.0/16.0))
-
-    extra_rad = P
-    # points for screw profile
-    ps0 = (r,0.0, 0.0)
-    ps1 = (r-H*5.0/8.0,0.0, -P*5.0/16.0)
-    ps2 = (r-H*17.0/24.0,0.0, -P*7.0/16.0) # Center of Arc
-    ps3 = (r-H*5.0/8.0,0.0, -P*9.0/16.0 )
-    ps4 =  (r, 0.0, -P*14.0/16.0)
-    ps5 = (r,0.0, -P)
-    ps6 = (r+extra_rad,0.0, -P)
-    ps7 = (r+extra_rad,0.0, 0.0)
-
-    edge0 = Part.makeLine(ps0,ps1)
-    edge1 = Part.Arc(FreeCAD.Vector(ps1),FreeCAD.Vector(ps2),FreeCAD.Vector(ps3)).toShape()
-    edge2 = Part.makeLine(ps3,ps4)
-    edge3 = Part.makeLine(ps4,ps5)
-    edge4 = Part.makeLine(ps5,ps6)
-    edge5 = Part.makeLine(ps6,ps7)
-    edge6 = Part.makeLine(ps7,ps0)
-
-    W0 = Part.Wire([edge0, edge1, edge2, edge3, edge4, edge5, edge6])
-
-    makeSolid=True
-    isFrenet=True
-    pipe0 = Part.Wire(helix).makePipeShell([W0],makeSolid,isFrenet)
-    # pipe1 = pipe0.copy()
-
-    TheFaces = []
-    TheFaces.append(pipe0.Faces[0])
-    #Part.show(pipe0.Faces[0])
-    TheFaces.append(pipe0.Faces[1])
-    #Part.show(pipe0.Faces[1])
-    TheFaces.append(pipe0.Faces[2])
-    #Part.show(pipe0.Faces[2])
-    TheFaces.append(pipe0.Faces[3])
-    #Part.show(pipe0.Faces[3])
-
-    TheShell = Part.Shell(TheFaces)
-    # print "Shellpoints: ", len(TheShell.Vertexes)
-
-
-    i = 1
-    for i in range(rotations-2):
-       TheShell.translate(FreeCAD.Vector(0.0, 0.0,- P))
-
-       for flaeche in TheShell.Faces:
-         TheFaces.append(flaeche)
-
-    #FreeCAD.Console.PrintMessage("Base-Shell: " + str(i) + "\n")
-    # Make separate faces for the tip of the screw
-    botFaces = []
-    for i in range(rotations-2, rotations, 1):
-       TheShell.translate(FreeCAD.Vector(0.0, 0.0,- P))
-
-       for flaeche in TheShell.Faces:
-         botFaces.append(flaeche)
-    #FreeCAD.Console.PrintMessage("Bottom-Shell: " + str(i) + "\n")
-
-    # making additional faces for transition to cylinder
-
-    pc1 = (r + H/16.0,0.0,P*1/32.0)
-    pc2 = (r-H*5.0/8.0,0.0,-P*5.0/16.0 )
-    pc3 = (r-H*17.0/24.0,0.0, -P*7.0/16.0 ) # Center of Arc
-    pc4 = (r-H*5.0/8.0,0.0, -P*9.0/16.0 )
-    pc5 =  (r+ H/16.0, 0.0, -P*29.0/32.0 )
-
-    edgec0 = Part.makeLine(pc5,pc1)
-    edgec1 = Part.makeLine(pc1,pc2)
-    edgec2 = Part.Arc(FreeCAD.Vector(pc2),FreeCAD.Vector(pc3),FreeCAD.Vector(pc4)).toShape()
-    edgec3 = Part.makeLine(pc4,pc5)
-
-    cut_profile = Part.Wire([edgec1, edgec2, edgec3, edgec0 ])
-
-    alpha_rad = math.atan(2*H*17.0/24.0/P)
-    alpha = math.degrees(alpha_rad)
-    Hyp = P/math.cos(alpha_rad)
-    # tuning = 511/1000.0
-    tuning = self.Tuner/1000.0
-    angled_Helix = Part.makeHelix(Hyp,Hyp*1.002/2.0,d*tuning,alpha)
-
-    SH_faces = []
-
-    if halfturn:
-      half_Helix = Part.makeHelix(P,P/2.0,d*self.Tuner/1000.0,0) # make just half a turn
-      angled_Helix.rotate(Base.Vector(0,0,0),Base.Vector(0,0,1),180)
-      angled_Helix.translate(FreeCAD.Vector(0.0, 0.0,P/2.0))
-      # Part.show(half_Helix)
-      # Part.show(angled_Helix)
-      pipe_cut = Part.Wire([half_Helix, angled_Helix]).makePipeShell([cut_profile],True,isFrenet)
-      SH_faces.append(pipe_cut.Faces[0])
-      SH_faces.append(pipe_cut.Faces[1])
-      SH_faces.append(pipe_cut.Faces[2])
-      SH_faces.append(pipe_cut.Faces[4])
-      SH_faces.append(pipe_cut.Faces[5])
-      SH_faces.append(pipe_cut.Faces[6])
-
-    else:
-      pipe_cut = Part.Wire(angled_Helix).makePipeShell([cut_profile],True,isFrenet)
-      SH_faces.append(pipe_cut.Faces[0])
-      SH_faces.append(pipe_cut.Faces[1])
-      SH_faces.append(pipe_cut.Faces[2])
-
-    # Part.show(pipe_cut)
-
-
-    Shell_helix = Part.Shell(SH_faces)
-
-    # rect_helix_profile, needed for cutting a tube-shell
-    pr1 = (r +H/16.0, 0.0, 0.0)
-    pr2 = (r -H/16.0, 0.0, 0.0)
-    pr3 = (r -H/16.0, 0.0, P)
-    pr4 = (r +H/16.0, 0.0, P)
-
-    edge_r1 = Part.makeLine(pr1,pr2)
-    edge_r2 = Part.makeLine(pr2,pr3)
-    edge_r3 = Part.makeLine(pr3,pr4)
-    edge_r4 = Part.makeLine(pr4,pr1)
-    rect_profile = Part.Wire([edge_r1, edge_r2, edge_r3, edge_r4 ])
-    rect_helix = Part.Wire(helix).makePipeShell([rect_profile], True, isFrenet)
-    # if halfturn:
-    #   rect_helix.rotate(Base.Vector(0,0,0),Base.Vector(0,0,1),180)
-    rect_helix.translate(FreeCAD.Vector(0.0, 0.0,- P))
-    # Part.show(rect_helix)
-
-    # rect_ring, needed for cutting the Shell_helix
-    pr5 = (r +H*1.1, 0.0, P*1.1)
-    pr6 = (r, 0.0, P*1.1)
-    pr7 = (r, 0.0, -P*1.1)
-    pr8 = (r +H*1.1, 0.0, -P*1.1)
-
-    edge_r5 = Part.makeLine(pr5,pr6)
-    edge_r6 = Part.makeLine(pr6,pr7)
-    edge_r7 = Part.makeLine(pr7,pr8)
-    edge_r8 = Part.makeLine(pr8,pr5)
-    rect_profile = Part.Wire([edge_r5, edge_r6, edge_r7, edge_r8 ])
-
-    rect_Face =Part.Face(rect_profile)
-    rect_ring= rect_Face.revolve(Base.Vector(0.0,0.0,0.0),Base.Vector(0.0,0.0,1.0),360)
-    #Part.show(rect_ring)
-
-    Shell_helix = Shell_helix.cut(rect_ring)
-    Shell_helix.translate(FreeCAD.Vector(0.0, 0.0, P))
-    # Part.show(Shell_helix)
-
-    # shell_ring, the transition to a cylinder
-    pr9 = (r, 0.0, P-offSet)
-    pr10 = (r, 0.0, -P )
-    edge_r9 = Part.makeLine(pr9,pr10)
-    shell_ring= edge_r9.revolve(Base.Vector(0.0,0.0,0.0),Base.Vector(0.0,0.0,1.0),360)
-
-    shell_ring = shell_ring.cut(pipe_cut)
-    #Part.show(shell_ring)
-    shell_ring = shell_ring.cut(rect_helix)
-    shell_ring.translate(FreeCAD.Vector(0.0, 0.0, P))
-    #Part.show(shell_ring)
-
-    for flaeche in shell_ring.Faces:
-      TheFaces.append(flaeche)
-
-    for flaeche in Shell_helix.Faces:
-      TheFaces.append(flaeche)
-
-    if withcham:
-      #FreeCAD.Console.PrintMessage("with chamfer: " + str(i) + "\n")
-      # cutting of the bottom Faces
-      # bot_off = 0.0 # nominal length
-      cham_off = H/8.0
-      cham_t = P*math.sqrt(3.0)/2.0*17.0/24.0
-
-      # points for chamfer: common-Method
-      pch0 =  (0.0, 0.0, -(rotations)*P + bot_off) # bottom center
-      pch1 =  (r-cham_t,0.0, -(rotations)*P + bot_off)
-      pch2 =  (r+cham_off, 0.0, -(rotations)*P + cham_t +cham_off  + bot_off)
-      pch3 =  (r+cham_off, 0.0, -(rotations)*P + 3.0*P + bot_off)
-      pch4 =  (0.0, 0.0, -(rotations)*P + 3.0*P + bot_off)
-
-      edgech0 = Part.makeLine(pch0,pch1)
-      edgech1 = Part.makeLine(pch1,pch2)
-      edgech2 = Part.makeLine(pch2,pch3)
-      edgech3 = Part.makeLine(pch3,pch4)
-      edgech4 = Part.makeLine(pch4,pch0)
-
-      Wch_wire = Part.Wire([edgech0, edgech1, edgech2, edgech3, edgech4])
-      cham_Face =Part.Face(Wch_wire)
-      cham_Solid = cham_Face.revolve(Base.Vector(0.0,0.0,-(rotations-1)*P),Base.Vector(0.0,0.0,1.0),360)
-      # Part.show(cham_Solid)
-
-      BotShell = Part.Shell(botFaces)
-      BotShell = BotShell.common(cham_Solid)
-      # Part.show(BotShell)
-
-      cham_faces = []
-      cham_faces.append(cham_Solid.Faces[0])
-      cham_faces.append(cham_Solid.Faces[1])
-      cham_Shell = Part.Shell(cham_faces)
-      # Part.show(cham_Shell)
-
-      pipe0.translate(FreeCAD.Vector(0.0, 0.0, -(rotations-1)*P))
-      # Part.show(pipe0)
-
-      # Part.show(Fillet_shell)
-      cham_Shell = cham_Shell.cut(pipe0)
-      pipe0.translate(FreeCAD.Vector(0.0, 0.0, -P))
-      # Part.show(pipe0)
-      cham_Shell = cham_Shell.cut(pipe0)
-
-      '''
-      botFaces2 = []
-      for flaeche in BotShell.Faces:
-        botFaces2.append(flaeche)
-      for flaeche in cham_Shell.Faces:
-        botFaces2.append(flaeche)
-      '''
-
-    else: # tip of screw without chamfer
-      #FreeCAD.Console.PrintMessage("without chamfer: " + str(i) + "\n")
-
-      commonbox = Part.makeBox(d+4.0*P, d+4.0*P, 3.0*P)
-      commonbox.translate(FreeCAD.Vector(-(d+4.0*P)/2.0, -(d+4.0*P)/2.0,-(rotations)*P+bot_off))
-      #commonbox.translate(FreeCAD.Vector(-(d+4.0*P)/2.0, -(d+4.0*P)/2.0,-(rotations+3)*P+bot_off))
-      #Part.show(commonbox)
-
-      BotShell = Part.Shell(botFaces)
-      #Part.show(BotShell)
-
-      BotShell = BotShell.common(commonbox)
-      #BotShell = BotShell.cut(commonbox)
-      bot_edges =[]
-      bot_z =  1.0e-5 -(rotations)*P + bot_off
-
-      for kante in BotShell.Edges:
-         if (kante.Vertexes[0].Point.z<=bot_z) and (kante.Vertexes[1].Point.z<=bot_z):
-            bot_edges.append(kante)
-            # Part.show(kante)
-      bot_wire = Part.Wire(Part.__sortEdges__(bot_edges))
-
-      #botFaces2 = []
-      #for flaeche in BotShell.Faces:
-      #  botFaces2.append(flaeche)
-
-      bot_face = Part.Face(bot_wire)
-      bot_face.reverse()
-      #botFaces2.append(bot_face)
-
-    '''
-
-    BotShell2 = Part.Shell(botFaces2)
-    # Part.show(BotShell2)
-
-    TheShell2 = Part.Shell(TheFaces)
-
-    # This gives a shell
-    FaceList = []
-    for flaeche in TheShell2.Faces:
-      FaceList.append(flaeche)
-    for flaeche in BotShell2.Faces:
-      FaceList.append(flaeche)
-
-    TheShell = Part.Shell(FaceList)
-    # Part.show(TheShell)
-    '''
-    for flaeche in BotShell.Faces:
-      TheFaces.append(flaeche)
-=======
   def makeShellthread(self, dia, P, hrots, withcham, offset):
     """
     Construct a 60 degree screw thread with diameter dia,
@@ -3455,7 +3168,6 @@
             [0,0,2*P-offset],
             [dia/2,0,-1*(hrots-2)*P/2+correction]
             ]))
->>>>>>> fea8dbd7
     if withcham:
       base_profile = Part.Wire([
           Part.makeLine(base_pnts[0],base_pnts[1]),

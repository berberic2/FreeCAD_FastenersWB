--- conflicted
+++ resolved
@@ -46,16 +46,10 @@
 
 An example of how this data scheme works in practice:
 
-<<<<<<< HEAD
-The first 2 lines of [`FsData/iso7379def.csv`](FsData/iso7379def.csv) are:
+The first 3 lines of [`FsData/iso7379def.csv`](FsData/iso7379def.csv) are:
 
 ```csv
-=======
-The first 3 lines of `FsData/iso7379def.csv` are:
-
-``` csv
 "ISO7379def"
->>>>>>> eb4d8d77
 "Dia","P","d1","d3","l2","l3","SW"
 "M3",0.5,4,7,7,3,2
 ```
@@ -83,12 +77,8 @@
 
 E.G.: [`iso7379length.csv`](FsData/iso7379length.csv)
 
-<<<<<<< HEAD
 ```csv
-=======
-``` csv
 "ISO7379length"
->>>>>>> eb4d8d77
 "Nominal","Min","Max"
 "4",3.76,4.24
 "5",4.76,5.24
@@ -105,12 +95,8 @@
 in a fasteners' corresponding length file are available for each diameter.
 For example, in [`iso7379range.csv`](FsData/iso7379range.csv), we have:
 
-<<<<<<< HEAD
 ```csv
-=======
-``` csv
 "ISO7379range"
->>>>>>> eb4d8d77
 "Dia","Min_L","Max_L"
 "M3","4","30"
 "M4","5","40"
